//
//  ========================================================================
//  Copyright (c) 1995-2013 Mort Bay Consulting Pty. Ltd.
//  ------------------------------------------------------------------------
//  All rights reserved. This program and the accompanying materials
//  are made available under the terms of the Eclipse Public License v1.0
//  and Apache License v2.0 which accompanies this distribution.
//
//      The Eclipse Public License is available at
//      http://www.eclipse.org/legal/epl-v10.html
//
//      The Apache License v2.0 is available at
//      http://www.opensource.org/licenses/apache2.0.php
//
//  You may elect to redistribute this code under either of these licenses.
//  ========================================================================
//

package org.eclipse.jetty.http;

import static org.eclipse.jetty.util.QuotedStringTokenizer.isQuoted;
import static org.eclipse.jetty.util.QuotedStringTokenizer.quoteOnly;

import java.io.IOException;
import java.nio.ByteBuffer;
import java.text.SimpleDateFormat;
import java.util.ArrayList;
import java.util.Calendar;
import java.util.Collection;
import java.util.Collections;
import java.util.Date;
import java.util.Enumeration;
import java.util.GregorianCalendar;
import java.util.HashMap;
import java.util.HashSet;
import java.util.Iterator;
import java.util.List;
import java.util.Locale;
import java.util.Map;
import java.util.NoSuchElementException;
import java.util.Set;
import java.util.StringTokenizer;
import java.util.TimeZone;

import org.eclipse.jetty.util.ArrayTernaryTrie;
import org.eclipse.jetty.util.BufferUtil;
import org.eclipse.jetty.util.DateCache;
import org.eclipse.jetty.util.LazyList;
import org.eclipse.jetty.util.QuotedStringTokenizer;
import org.eclipse.jetty.util.StringMap;
import org.eclipse.jetty.util.StringUtil;
import org.eclipse.jetty.util.Trie;
import org.eclipse.jetty.util.log.Log;
import org.eclipse.jetty.util.log.Logger;


/**
 * HTTP Fields. A collection of HTTP header and or Trailer fields.
 *
 * <p>This class is not synchronised as it is expected that modifications will only be performed by a
 * single thread.
 * 
 * <p>The cookie handling provided by this class is guided by the Servlet specification and RFC6265.
 *
 */
public class HttpFields implements Iterable<HttpField>
{
    private static final Logger LOG = Log.getLogger(HttpFields.class);
    public static final TimeZone __GMT = TimeZone.getTimeZone("GMT");
    public static final DateCache __dateCache = new DateCache("EEE, dd MMM yyyy HH:mm:ss 'GMT'", Locale.US);

    public static final String __COOKIE_DELIM_PATH="\"\\\t%+ :;,@?=()<>{}[]";
    public static final String __COOKIE_DELIM=__COOKIE_DELIM_PATH+"/";
    
    static
    {
        __GMT.setID("GMT");
        __dateCache.setTimeZone(__GMT);
    }
    
    public final static String __separators = ", \t";

    private static final String[] DAYS =
        { "Sat", "Sun", "Mon", "Tue", "Wed", "Thu", "Fri", "Sat"};
    private static final String[] MONTHS =
        { "Jan", "Feb", "Mar", "Apr", "May", "Jun", "Jul", "Aug", "Sep", "Oct", "Nov", "Dec", "Jan"};

    public static class DateGenerator
    {
        private final StringBuilder buf = new StringBuilder(32);
        private final GregorianCalendar gc = new GregorianCalendar(__GMT);

        /**
         * Format HTTP date "EEE, dd MMM yyyy HH:mm:ss 'GMT'"
         */
        public String formatDate(long date)
        {
            buf.setLength(0);
            gc.setTimeInMillis(date);

            int day_of_week = gc.get(Calendar.DAY_OF_WEEK);
            int day_of_month = gc.get(Calendar.DAY_OF_MONTH);
            int month = gc.get(Calendar.MONTH);
            int year = gc.get(Calendar.YEAR);
            int century = year / 100;
            year = year % 100;

            int hours = gc.get(Calendar.HOUR_OF_DAY);
            int minutes = gc.get(Calendar.MINUTE);
            int seconds = gc.get(Calendar.SECOND);

            buf.append(DAYS[day_of_week]);
            buf.append(',');
            buf.append(' ');
            StringUtil.append2digits(buf, day_of_month);

            buf.append(' ');
            buf.append(MONTHS[month]);
            buf.append(' ');
            StringUtil.append2digits(buf, century);
            StringUtil.append2digits(buf, year);

            buf.append(' ');
            StringUtil.append2digits(buf, hours);
            buf.append(':');
            StringUtil.append2digits(buf, minutes);
            buf.append(':');
            StringUtil.append2digits(buf, seconds);
            buf.append(" GMT");
            return buf.toString();
        }

        /**
         * Format "EEE, dd-MMM-yy HH:mm:ss 'GMT'" for cookies
         */
        public void formatCookieDate(StringBuilder buf, long date)
        {
            gc.setTimeInMillis(date);

            int day_of_week = gc.get(Calendar.DAY_OF_WEEK);
            int day_of_month = gc.get(Calendar.DAY_OF_MONTH);
            int month = gc.get(Calendar.MONTH);
            int year = gc.get(Calendar.YEAR);
            year = year % 10000;

            int epoch = (int) ((date / 1000) % (60 * 60 * 24));
            int seconds = epoch % 60;
            epoch = epoch / 60;
            int minutes = epoch % 60;
            int hours = epoch / 60;

            buf.append(DAYS[day_of_week]);
            buf.append(',');
            buf.append(' ');
            StringUtil.append2digits(buf, day_of_month);

            buf.append('-');
            buf.append(MONTHS[month]);
            buf.append('-');
            StringUtil.append2digits(buf, year/100);
            StringUtil.append2digits(buf, year%100);

            buf.append(' ');
            StringUtil.append2digits(buf, hours);
            buf.append(':');
            StringUtil.append2digits(buf, minutes);
            buf.append(':');
            StringUtil.append2digits(buf, seconds);
            buf.append(" GMT");
        }
    }

    private static final ThreadLocal<DateGenerator> __dateGenerator =new ThreadLocal<DateGenerator>()
    {
        @Override
        protected DateGenerator initialValue()
        {
            return new DateGenerator();
        }
    };

    /**
     * Format HTTP date "EEE, dd MMM yyyy HH:mm:ss 'GMT'"
     */
    public static String formatDate(long date)
    {
        return __dateGenerator.get().formatDate(date);
    }

    /**
     * Format "EEE, dd-MMM-yyyy HH:mm:ss 'GMT'" for cookies
     */
    public static void formatCookieDate(StringBuilder buf, long date)
    {
        __dateGenerator.get().formatCookieDate(buf,date);
    }

    /**
     * Format "EEE, dd-MMM-yyyy HH:mm:ss 'GMT'" for cookies
     */
    public static String formatCookieDate(long date)
    {
        StringBuilder buf = new StringBuilder(28);
        formatCookieDate(buf, date);
        return buf.toString();
    }

    private final static String __dateReceiveFmt[] =
        {
        "EEE, dd MMM yyyy HH:mm:ss zzz",
        "EEE, dd-MMM-yy HH:mm:ss",
        "EEE MMM dd HH:mm:ss yyyy",

        "EEE, dd MMM yyyy HH:mm:ss", "EEE dd MMM yyyy HH:mm:ss zzz",
        "EEE dd MMM yyyy HH:mm:ss", "EEE MMM dd yyyy HH:mm:ss zzz", "EEE MMM dd yyyy HH:mm:ss",
        "EEE MMM-dd-yyyy HH:mm:ss zzz", "EEE MMM-dd-yyyy HH:mm:ss", "dd MMM yyyy HH:mm:ss zzz",
        "dd MMM yyyy HH:mm:ss", "dd-MMM-yy HH:mm:ss zzz", "dd-MMM-yy HH:mm:ss", "MMM dd HH:mm:ss yyyy zzz",
        "MMM dd HH:mm:ss yyyy", "EEE MMM dd HH:mm:ss yyyy zzz",
        "EEE, MMM dd HH:mm:ss yyyy zzz", "EEE, MMM dd HH:mm:ss yyyy", "EEE, dd-MMM-yy HH:mm:ss zzz",
        "EEE dd-MMM-yy HH:mm:ss zzz", "EEE dd-MMM-yy HH:mm:ss",
        };

    private static class DateParser
    {
        final SimpleDateFormat _dateReceive[]= new SimpleDateFormat[__dateReceiveFmt.length];

        long parse(final String dateVal)
        {
            for (int i = 0; i < _dateReceive.length; i++)
            {
                if (_dateReceive[i] == null)
                {
                    _dateReceive[i] = new SimpleDateFormat(__dateReceiveFmt[i], Locale.US);
                    _dateReceive[i].setTimeZone(__GMT);
                }

                try
                {
                    Date date = (Date) _dateReceive[i].parseObject(dateVal);
                    return date.getTime();
                }
                catch (java.lang.Exception e)
                {
                    // LOG.ignore(e);
                }
            }

            if (dateVal.endsWith(" GMT"))
            {
                final String val = dateVal.substring(0, dateVal.length() - 4);

                for (SimpleDateFormat element : _dateReceive)
                {
                    try
                    {
                        Date date = (Date) element.parseObject(val);
                        return date.getTime();
                    }
                    catch (java.lang.Exception e)
                    {
                        // LOG.ignore(e);
                    }
                }
            }
            return -1;
        }
    }

    public static long parseDate(String date)
    {
        return __dateParser.get().parse(date);
    }

    private static final ThreadLocal<DateParser> __dateParser =new ThreadLocal<DateParser>()
    {
        @Override
        protected DateParser initialValue()
        {
            return new DateParser();
        }
    };

    public final static String __01Jan1970=formatDate(0);
    public final static ByteBuffer __01Jan1970_BUFFER=BufferUtil.toBuffer(__01Jan1970);
    public final static String __01Jan1970_COOKIE = formatCookieDate(0).trim();
    private final ArrayList<HttpField> _fields = new ArrayList<>(20);

    /**
     * Constructor.
     */
    public HttpFields()
    {
    }


    /**
     * Get Collection of header names.
     */
    public Collection<String> getFieldNamesCollection()
    {
        final Set<String> list = new HashSet<>(_fields.size());
        for (HttpField f : _fields)
        {
            if (f!=null)
                list.add(f.getName());
        }
        return list;
    }

    /**
     * Get enumeration of header _names. Returns an enumeration of strings representing the header
     * _names for this request.
     */
    public Enumeration<String> getFieldNames()
    {
        return Collections.enumeration(getFieldNamesCollection());
    }

    public int size()
    {
        return _fields.size();
    }

    /**
     * Get a Field by index.
     * @return A Field value or null if the Field value has not been set
     *
     */
    public HttpField getField(int i)
    {
        return _fields.get(i);
    }

    @Override
    public Iterator<HttpField> iterator()
    {
        return _fields.iterator();
    }

    public HttpField getField(HttpHeader header)
    {
        for (int i=0;i<_fields.size();i++)
        {
            HttpField f=_fields.get(i);
            if (f.getHeader()==header)
                return f;
        }
        return null;
    }

    public HttpField getField(String name)
    {
        for (int i=0;i<_fields.size();i++)
        {
            HttpField f=_fields.get(i);
            if (f.getName().equalsIgnoreCase(name))
                return f;
        }
        return null;
    }

    public boolean contains(HttpHeader header, String value)
    {
        for (int i=0;i<_fields.size();i++)
        {
            HttpField f=_fields.get(i);
            if (f.getHeader()==header && f.contains(value))
                return true;
        }
        return false;
    }
    
    public boolean contains(String name, String value)
    {
        for (int i=0;i<_fields.size();i++)
        {
            HttpField f=_fields.get(i);
            if (f.getName().equalsIgnoreCase(name) && f.contains(value))
                return true;
        }
        return false;
    }
    
    public boolean containsKey(String name)
    {
        for (int i=0;i<_fields.size();i++)
        {
            HttpField f=_fields.get(i);
            if (f.getName().equalsIgnoreCase(name))
                return true;
        }
        return false;
    }

    public String getStringField(HttpHeader header)
    {
        return getStringField(header.asString());
    }

    public String get(HttpHeader header)
    {
        return getStringField(header.asString());
    }

    public String get(String header)
    {
        return getStringField(header);
    }

    /**
     * @return the value of a field, or null if not found. For multiple fields of the same name,
     *         only the first is returned.
     * @param name the case-insensitive field name
     */
    public String getStringField(String name)
    {
        HttpField field = getField(name);
        return field==null?null:field.getValue();
    }


    /**
     * Get multi headers
     *
     * @return Enumeration of the values, or null if no such header.
     * @param name the case-insensitive field name
     */
    public Collection<String> getValuesCollection(String name)
    {
        final List<String> list = new ArrayList<>();
        for (HttpField f : _fields)
            if (f.getName().equalsIgnoreCase(name))
                list.add(f.getValue());
        return list;
    }

    /**
     * Get multi headers
     *
     * @return Enumeration of the values
     * @param name the case-insensitive field name
     */
    public Enumeration<String> getValues(final String name)
    {
        for (int i=0;i<_fields.size();i++)
        {
            final HttpField f = _fields.get(i);
            
            if (f.getName().equalsIgnoreCase(name))
            {
                final int first=i;
                return new Enumeration<String>()
                {
                    HttpField field=f;
                    int i = first+1;

                    @Override
                    public boolean hasMoreElements()
                    {
                        if (field==null)
                        {
                            while (i<_fields.size()) 
                            {
                                field=_fields.get(i++);
                                if (field.getName().equalsIgnoreCase(name))
                                    return true;
                            }
                            field=null;
                            return false;
                        }
                        return true;
                    }

                    @Override
                    public String nextElement() throws NoSuchElementException
                    {
                        if (hasMoreElements())
                        {
                            String value=field.getValue();
                            field=null;
                            return value;
                        }
                        throw new NoSuchElementException();
                    }

                };
            }
        }

        List<String> empty=Collections.emptyList();
        return Collections.enumeration(empty);

    }

    /**
     * Get multi field values with separator. The multiple values can be represented as separate
     * headers of the same name, or by a single header using the separator(s), or a combination of
     * both. Separators may be quoted.
     *
     * @param name the case-insensitive field name
     * @param separators String of separators.
     * @return Enumeration of the values, or null if no such header.
     */
    public Enumeration<String> getValues(String name, final String separators)
    {
        final Enumeration<String> e = getValues(name);
        if (e == null)
            return null;
        return new Enumeration<String>()
        {
            QuotedStringTokenizer tok = null;

            @Override
            public boolean hasMoreElements()
            {
                if (tok != null && tok.hasMoreElements()) return true;
                while (e.hasMoreElements())
                {
                    String value = e.nextElement();
                    if (value!=null)
                    {
                        tok = new QuotedStringTokenizer(value, separators, false, false);
                        if (tok.hasMoreElements()) return true;
                    }
                }
                tok = null;
                return false;
            }

            @Override
            public String nextElement() throws NoSuchElementException
            {
                if (!hasMoreElements()) throw new NoSuchElementException();
                String next = (String) tok.nextElement();
                if (next != null) next = next.trim();
                return next;
            }
        };
    }

    public void put(HttpField field)
    {
        boolean put=false;
        for (int i=_fields.size();i-->0;)
        {
            HttpField f=_fields.get(i);
            if (f.isSame(field))
            {
                if (put)
                    _fields.remove(i);
                else
                {
                    _fields.set(i,field);
                    put=true;
                }
            }
        }
        if (!put)
            _fields.add(field);
    }
    
    /**
     * Set a field.
     *
     * @param name the name of the field
     * @param value the value of the field. If null the field is cleared.
     */
    public void put(String name, String value)
    {
        if (value == null)
            remove(name);
        else
            put(new HttpField(name, value));
    }

    public void put(HttpHeader header, HttpHeaderValue value)
    {
        put(header,value.toString());
    }

    /**
     * Set a field.
     *
     * @param header the header name of the field
     * @param value the value of the field. If null the field is cleared.
     */
    public void put(HttpHeader header, String value)
    {
        if (value == null)
            remove(header);
        else
            put(new HttpField(header, value));
    }

    /**
     * Set a field.
     *
     * @param name the name of the field
     * @param list the List value of the field. If null the field is cleared.
     */
    public void put(String name, List<String> list)
    {
        remove(name);
        for (String v : list)
            if (v!=null)
                add(name,v);
    }

    /**
     * Add to or set a field. If the field is allowed to have multiple values, add will add multiple
     * headers of the same name.
     *
     * @param name the name of the field
     * @param value the value of the field.
     * @exception IllegalArgumentException If the name is a single valued field and already has a
     *                value.
     */
    public void add(String name, String value) throws IllegalArgumentException
    {
        if (value == null)
            return;

        HttpField field = new HttpField(name, value);
        _fields.add(field);
    }

    public void add(HttpHeader header, HttpHeaderValue value) throws IllegalArgumentException
    {
        add(header,value.toString());
    }

    /**
     * Add to or set a field. If the field is allowed to have multiple values, add will add multiple
     * headers of the same name.
     *
     * @param header the header
     * @param value the value of the field.
     * @exception IllegalArgumentException 
     */
    public void add(HttpHeader header, String value) throws IllegalArgumentException
    {
        if (value == null) throw new IllegalArgumentException("null value");

        HttpField field = new HttpField(header, value);
        _fields.add(field);
    }

    /**
     * Remove a field.
     *
     * @param name the field to remove
     */
    public void remove(HttpHeader name)
    {
        for (int i=_fields.size();i-->0;)
        {
            HttpField f=_fields.get(i);
            if (f.getHeader()==name)
                _fields.remove(i);
        }
    }

    /**
     * Remove a field.
     *
     * @param name the field to remove
     */
    public void remove(String name)
    {
        for (int i=_fields.size();i-->0;)
        {
            HttpField f=_fields.get(i);
            if (f.getName().equalsIgnoreCase(name))
                _fields.remove(i);
        }
    }

    /**
     * Get a header as an long value. Returns the value of an integer field or -1 if not found. The
     * case of the field name is ignored.
     *
     * @param name the case-insensitive field name
     * @exception NumberFormatException If bad long found
     */
    public long getLongField(String name) throws NumberFormatException
    {
        HttpField field = getField(name);
        return field==null?-1L:field.getLongValue();
    }

    /**
     * Get a header as a date value. Returns the value of a date field, or -1 if not found. The case
     * of the field name is ignored.
     *
     * @param name the case-insensitive field name
     */
    public long getDateField(String name)
    {
        HttpField field = getField(name);
        if (field == null)
            return -1;

        String val = valueParameters(field.getValue(), null);
        if (val == null)
            return -1;

        final long date = __dateParser.get().parse(val);
        if (date==-1)
            throw new IllegalArgumentException("Cannot convert date: " + val);
        return date;
    }


    /**
     * Sets the value of an long field.
     *
     * @param name the field name
     * @param value the field long value
     */
    public void putLongField(HttpHeader name, long value)
    {
        String v = Long.toString(value);
        put(name, v);
    }

    /**
     * Sets the value of an long field.
     *
     * @param name the field name
     * @param value the field long value
     */
    public void putLongField(String name, long value)
    {
        String v = Long.toString(value);
        put(name, v);
    }


    /**
     * Sets the value of a date field.
     *
     * @param name the field name
     * @param date the field date value
     */
    public void putDateField(HttpHeader name, long date)
    {
        String d=formatDate(date);
        put(name, d);
    }

    /**
     * Sets the value of a date field.
     *
     * @param name the field name
     * @param date the field date value
     */
    public void putDateField(String name, long date)
    {
        String d=formatDate(date);
        put(name, d);
    }

    /**
     * Sets the value of a date field.
     *
     * @param name the field name
     * @param date the field date value
     */
    public void addDateField(String name, long date)
    {
        String d=formatDate(date);
        add(name,d);
    }

    /**
     * Format a set cookie value
     *
     * @param cookie The cookie.
     */
    public void addSetCookie(HttpCookie cookie)
    {
        addSetCookie(
                cookie.getName(),
                cookie.getValue(),
                cookie.getDomain(),
                cookie.getPath(),
                cookie.getMaxAge(),
                cookie.getComment(),
                cookie.isSecure(),
                cookie.isHttpOnly(),
                cookie.getVersion());
    }

    /**
     * Format a set cookie value
     *
     * @param name the name
     * @param value the value
     * @param domain the domain
     * @param path the path
     * @param maxAge the maximum age
     * @param comment the comment (only present on versions > 0)
     * @param isSecure true if secure cookie
     * @param isHttpOnly true if for http only
     * @param version version of cookie logic to use (0 == default behavior)
     */
    public void addSetCookie(
            final String name,
            final String value,
            final String domain,
            final String path,
            final long maxAge,
            final String comment,
            final boolean isSecure,
            final boolean isHttpOnly,
            int version)
    {
        // Check arguments
        if (name == null || name.length() == 0)
            throw new IllegalArgumentException("Bad cookie name");

        // Format value and params
        StringBuilder buf = new StringBuilder(128);
        
        // Name is checked by servlet spec, but can also be passed directly so check again
        boolean quote_name=isQuoteNeededForCookie(name);
        quoteOnlyOrAppend(buf,name,quote_name);
        
        buf.append('=');
        
<<<<<<< HEAD
        if (value != null && value.length() > 0)
            QuotedStringTokenizer.quoteIfNeeded(buf, value, delim);

        if (version>0)
            buf.append(";Version=").append(version);

        if (path != null && path.length() > 0)
=======
        // Remember name= part to look for other matching set-cookie
        String name_equals=buf.toString();

        // Append the value
        boolean quote_value=isQuoteNeededForCookie(value);
        quoteOnlyOrAppend(buf,value,quote_value);

        // Look for domain and path fields and check if they need to be quoted
        boolean has_domain = domain!=null && domain.length()>0;
        boolean quote_domain = has_domain && isQuoteNeededForCookie(domain);
        boolean has_path = path!=null && path.length()>0;
        boolean quote_path = has_path && isQuoteNeededForCookiePath(path);
        
        // Upgrade the version if we have a comment or we need to quote value/path/domain or if they were already quoted
        if (version==0 && ( comment!=null || quote_name || quote_value || quote_domain || quote_path || isQuoted(name) || isQuoted(value) || isQuoted(path) || isQuoted(domain)))
            version=1;

        // Append version
        if (version==1)
            buf.append (";Version=1");
        else if (version>1)
            buf.append (";Version=").append(version);
        
        // Append path
        if (has_path)
>>>>>>> 12f1d0f1
        {
            buf.append(";Path=");
            quoteOnlyOrAppend(buf,path,quote_path);
        }
        
        // Append domain
        if (has_domain)
        {
            buf.append(";Domain=");
            quoteOnlyOrAppend(buf,domain,quote_domain);
        }

        // Handle max-age and/or expires
        if (maxAge >= 0)
        {
            // Always use expires
            // This is required as some browser (M$ this means you!) don't handle max-age even with v1 cookies
            buf.append(";Expires=");
            if (maxAge == 0)
                buf.append(__01Jan1970_COOKIE);
            else
                formatCookieDate(buf, System.currentTimeMillis() + 1000L * maxAge);
            
            // for v1 cookies, also send max-age
            if (version>=1)
            {
                buf.append(";Max-Age=");
                buf.append(maxAge);
            }
        }

        // add the other fields
        if (isSecure)
            buf.append(";Secure");
        if (isHttpOnly)
            buf.append(";HttpOnly");
        if (comment != null)
        {
            buf.append(";Comment=");
            quoteOnlyOrAppend(buf,comment,isQuoteNeededForCookie(comment));
        }

        // remove any existing set-cookie fields of same name
        Iterator<HttpField> i=_fields.iterator();
        while (i.hasNext())
        {
            HttpField field=i.next();
            if (field.getHeader()==HttpHeader.SET_COOKIE)
            {
                String val = (field.getValue() == null ? null : field.getValue().toString());
                if (val!=null && val.startsWith(name_equals))
                {
                    //existing cookie has same name, does it also match domain and path?
                    if (((!has_domain && !val.contains("Domain")) || (has_domain && val.contains(domain))) &&
                        ((!has_path && !val.contains("Path")) || (has_path && val.contains(path))))
                    {
                        i.remove();
                    }
                }
            }
        }
        
        // add the set cookie
        add(HttpHeader.SET_COOKIE.toString(), buf.toString());

        // Expire responses with set-cookie headers so they do not get cached.
        put(HttpHeader.EXPIRES.toString(), __01Jan1970);
    }

    public void putTo(ByteBuffer bufferInFillMode) 
    {
        for (HttpField field : _fields)
        {
            if (field != null)
                field.putTo(bufferInFillMode);
        }
        BufferUtil.putCRLF(bufferInFillMode);
    }

    @Override
    public String
    toString()
    {
        try
        {
            StringBuilder buffer = new StringBuilder();
            for (HttpField field : _fields)
            {
                if (field != null)
                {
                    String tmp = field.getName();
                    if (tmp != null) buffer.append(tmp);
                    buffer.append(": ");
                    tmp = field.getValue();
                    if (tmp != null) buffer.append(tmp);
                    buffer.append("\r\n");
                }
            }
            buffer.append("\r\n");
            return buffer.toString();
        }
        catch (Exception e)
        {
            LOG.warn(e);
            return e.toString();
        }
    }

    /**
     * Clear the header.
     */
    public void clear()
    {
        _fields.clear();
    }

    public void add(HttpField field)
    {
        _fields.add(field);
    }

    
    
    /**
     * Add fields from another HttpFields instance. Single valued fields are replaced, while all
     * others are added.
     *
     * @param fields the fields to add
     */
    public void add(HttpFields fields)
    {
        if (fields == null) return;

        Enumeration<String> e = fields.getFieldNames();
        while (e.hasMoreElements())
        {
            String name = e.nextElement();
            Enumeration<String> values = fields.getValues(name);
            while (values.hasMoreElements())
                add(name, values.nextElement());
        }
    }

    /**
     * Get field value parameters. Some field values can have parameters. This method separates the
     * value from the parameters and optionally populates a map with the parameters. For example:
     *
     * <PRE>
     *
     * FieldName : Value ; param1=val1 ; param2=val2
     *
     * </PRE>
     *
     * @param value The Field value, possibly with parameteres.
     * @param parameters A map to populate with the parameters, or null
     * @return The value.
     */
    public static String valueParameters(String value, Map<String,String> parameters)
    {
        if (value == null) return null;

        int i = value.indexOf(';');
        if (i < 0) return value;
        if (parameters == null) return value.substring(0, i).trim();

        StringTokenizer tok1 = new QuotedStringTokenizer(value.substring(i), ";", false, true);
        while (tok1.hasMoreTokens())
        {
            String token = tok1.nextToken();
            StringTokenizer tok2 = new QuotedStringTokenizer(token, "= ");
            if (tok2.hasMoreTokens())
            {
                String paramName = tok2.nextToken();
                String paramVal = null;
                if (tok2.hasMoreTokens()) paramVal = tok2.nextToken();
                parameters.put(paramName, paramVal);
            }
        }

        return value.substring(0, i).trim();
    }

    private static final Float __one = new Float("1.0");
    private static final Float __zero = new Float("0.0");
    private static final Trie<Float> __qualities = new ArrayTernaryTrie<>();
    static
    {
        __qualities.put("*", __one);
        __qualities.put("1.0", __one);
        __qualities.put("1", __one);
        __qualities.put("0.9", new Float("0.9"));
        __qualities.put("0.8", new Float("0.8"));
        __qualities.put("0.7", new Float("0.7"));
        __qualities.put("0.66", new Float("0.66"));
        __qualities.put("0.6", new Float("0.6"));
        __qualities.put("0.5", new Float("0.5"));
        __qualities.put("0.4", new Float("0.4"));
        __qualities.put("0.33", new Float("0.33"));
        __qualities.put("0.3", new Float("0.3"));
        __qualities.put("0.2", new Float("0.2"));
        __qualities.put("0.1", new Float("0.1"));
        __qualities.put("0", __zero);
        __qualities.put("0.0", __zero);
    }

    public static Float getQuality(String value)
    {
        if (value == null) return __zero;

        int qe = value.indexOf(";");
        if (qe++ < 0 || qe == value.length()) return __one;

        if (value.charAt(qe++) == 'q')
        {
            qe++;
            Float q = __qualities.get(value, qe, value.length() - qe);
            if (q != null)
                return q;
        }

        Map<String,String> params = new HashMap<>(4);
        valueParameters(value, params);
        String qs = params.get("q");
        if (qs==null)
            qs="*";
        Float q = __qualities.get(qs);
        if (q == null)
        {
            try
            {
                q = new Float(qs);
            }
            catch (Exception e)
            {
                q = __one;
            }
        }
        return q;
    }

    /**
     * List values in quality order.
     *
     * @param e Enumeration of values with quality parameters
     * @return values in quality order.
     */
    public static List<String> qualityList(Enumeration<String> e)
    {
        if (e == null || !e.hasMoreElements())
            return Collections.emptyList();

        Object list = null;
        Object qual = null;

        // Assume list will be well ordered and just add nonzero
        while (e.hasMoreElements())
        {
            String v = e.nextElement();
            Float q = getQuality(v);

            if (q >= 0.001)
            {
                list = LazyList.add(list, v);
                qual = LazyList.add(qual, q);
            }
        }

        List<String> vl = LazyList.getList(list, false);
        if (vl.size() < 2) 
            return vl;

        List<Float> ql = LazyList.getList(qual, false);

        // sort list with swaps
        Float last = __zero;
        for (int i = vl.size(); i-- > 0;)
        {
            Float q = ql.get(i);
            if (last.compareTo(q) > 0)
            {
                String tmp = vl.get(i);
                vl.set(i, vl.get(i + 1));
                vl.set(i + 1, tmp);
                ql.set(i, ql.get(i + 1));
                ql.set(i + 1, q);
                last = __zero;
                i = vl.size();
                continue;
            }
            last = q;
        }
        ql.clear();
        return vl;
    }



    /* ------------------------------------------------------------ */
    /** Does a cookie value need to be quoted?
     * @param s value string
     * @return true if quoted;
     * @throws IllegalArgumentException If there a control characters in the string
     */
    public static boolean isQuoteNeededForCookie(String s)
    {
        if (s==null || s.length()==0)
            return true;
        
        if (QuotedStringTokenizer.isQuoted(s))
            return false;

        for (int i=0;i<s.length();i++)
        {
            char c = s.charAt(i);
            if (__COOKIE_DELIM.indexOf(c)>=0)
                return true;
            
            if (c<0x20 || c>=0x7f)
                throw new IllegalArgumentException("Illegal character in cookie value");
        }

        return false;
    }
    
    /* ------------------------------------------------------------ */
    /** Does a cookie path need to be quoted?
     * @param s value string
     * @return true if quoted;
     * @throws IllegalArgumentException If there a control characters in the string
     */
    public static boolean isQuoteNeededForCookiePath(String s)
    {
        if (s==null || s.length()==0)
            return true;

        if (QuotedStringTokenizer.isQuoted(s))
            return false;
        
        for (int i=0;i<s.length();i++)
        {
            char c = s.charAt(i);
            if (__COOKIE_DELIM_PATH.indexOf(c)>=0)
                return true;
            
            if (c<0x20 || c>=0x7f)
                throw new IllegalArgumentException("Illegal character in cookie value");
        }

        return false;
    }
    
    private static void quoteOnlyOrAppend(StringBuilder buf, String s, boolean quote)
    {
        if (quote)
            QuotedStringTokenizer.quoteOnly(buf,s);
        else
            buf.append(s);
    }
}<|MERGE_RESOLUTION|>--- conflicted
+++ resolved
@@ -828,15 +828,6 @@
         
         buf.append('=');
         
-<<<<<<< HEAD
-        if (value != null && value.length() > 0)
-            QuotedStringTokenizer.quoteIfNeeded(buf, value, delim);
-
-        if (version>0)
-            buf.append(";Version=").append(version);
-
-        if (path != null && path.length() > 0)
-=======
         // Remember name= part to look for other matching set-cookie
         String name_equals=buf.toString();
 
@@ -862,7 +853,6 @@
         
         // Append path
         if (has_path)
->>>>>>> 12f1d0f1
         {
             buf.append(";Path=");
             quoteOnlyOrAppend(buf,path,quote_path);
