--- conflicted
+++ resolved
@@ -84,45 +84,25 @@
     }
 
     @Override
-    public void send(MetaData.Request request, final MetaData.Response response, ByteBuffer content, boolean lastContent, Callback callback)
-    {
-<<<<<<< HEAD
-        boolean isHeadRequest = HttpMethod.HEAD.is(request.getMethod());
-        boolean hasContent = BufferUtil.hasContent(content) && !isHeadRequest;
+    public void send(MetaData.Request request, MetaData.Response response, ByteBuffer content, boolean lastContent, Callback callback)
+    {
         if (response != null)
-        {
-            metaData = response;
-            int status = response.getStatus();
-            boolean interimResponse = status == HttpStatus.CONTINUE_100 || status == HttpStatus.PROCESSING_102;
-            if (interimResponse)
-            {
-                // Must not commit interim responses.
-                if (hasContent)
-                {
-                    callback.failed(new IllegalStateException("Interim response cannot have content"));
-                }
-                else
-                {
-                    transportCallback.send(callback, false, c ->
-                        sendHeadersFrame(metaData, false, c));
-                }
-=======
-        if (info != null)
-            sendHeaders(info, content, lastContent, isHeadRequest, callback);
+            sendHeaders(request, response, content, lastContent, callback);
         else
-            sendContent(content, lastContent, isHeadRequest, callback);
-    }
-
-    private void sendHeaders(MetaData.Response info, ByteBuffer content, boolean lastContent, boolean isHeadRequest, Callback callback)
-    {
-        metaData = info;
+            sendContent(request, content, lastContent, callback);
+    }
+
+    public void sendHeaders(MetaData.Request request, MetaData.Response response, ByteBuffer content, boolean lastContent, Callback callback)
+    {
+        metaData = response;
 
         HeadersFrame headersFrame;
         DataFrame dataFrame = null;
         HeadersFrame trailersFrame = null;
 
+        boolean isHeadRequest = HttpMethod.HEAD.is(request.getMethod());
         boolean hasContent = BufferUtil.hasContent(content) && !isHeadRequest;
-        int status = info.getStatus();
+        int status = response.getStatus();
         boolean interimResponse = status == HttpStatus.CONTINUE_100 || status == HttpStatus.PROCESSING_102;
         if (interimResponse)
         {
@@ -131,9 +111,8 @@
             {
                 callback.failed(new IllegalStateException("Interim response cannot have content"));
                 return;
->>>>>>> f81bf7f9
-            }
-            headersFrame = new HeadersFrame(stream.getId(), info, null, false);
+            }
+            headersFrame = new HeadersFrame(stream.getId(), metaData, null, false);
         }
         else
         {
@@ -142,111 +121,39 @@
                 if (lastContent)
                 {
                     long realContentLength = BufferUtil.length(content);
-                    long contentLength = info.getContentLength();
+                    long contentLength = response.getContentLength();
                     if (contentLength < 0)
                     {
-<<<<<<< HEAD
-                        long realContentLength = BufferUtil.length(content);
-                        long contentLength = response.getContentLength();
-                        if (contentLength < 0)
-                        {
-                            metaData = new MetaData.Response(
-                                response.getHttpVersion(),
-                                response.getStatus(),
-                                response.getReason(),
-                                response.getFields(),
-                                realContentLength,
-                                response.getTrailerSupplier()
-                            );
-                        }
-                        else if (hasContent && contentLength != realContentLength)
-                        {
-                            callback.failed(new BadMessageException(HttpStatus.INTERNAL_SERVER_ERROR_500, String.format("Incorrect Content-Length %d!=%d", contentLength, realContentLength)));
-                            return;
-                        }
-=======
-                        info.setContentLength(realContentLength);
->>>>>>> f81bf7f9
+                        metaData = new MetaData.Response(
+                            response.getHttpVersion(),
+                            response.getStatus(),
+                            response.getReason(),
+                            response.getFields(),
+                            realContentLength,
+                            response.getTrailerSupplier()
+                        );
                     }
                     else if (hasContent && contentLength != realContentLength)
                     {
-<<<<<<< HEAD
-                        Callback commitCallback = new Callback.Nested(callback)
-                        {
-                            @Override
-                            public void succeeded()
-                            {
-                                if (lastContent)
-                                {
-                                    HttpFields trailers = retrieveTrailers();
-                                    if (trailers != null)
-                                    {
-                                        transportCallback.send(new SendTrailers(getCallback(), trailers), false, c ->
-                                            sendDataFrame(content, true, false, c));
-                                    }
-                                    else
-                                    {
-                                        transportCallback.send(getCallback(), false, c ->
-                                            sendDataFrame(content, true, true, c));
-                                    }
-                                }
-                                else
-                                {
-                                    transportCallback.send(getCallback(), false, c ->
-                                        sendDataFrame(content, false, false, c));
-                                }
-                            }
-                        };
-                        transportCallback.send(commitCallback, true, c ->
-                            sendHeadersFrame(metaData, false, c));
-=======
                         callback.failed(new BadMessageException(HttpStatus.INTERNAL_SERVER_ERROR_500, String.format("Incorrect Content-Length %d!=%d", contentLength, realContentLength)));
                         return;
->>>>>>> f81bf7f9
                     }
                 }
 
                 if (hasContent)
                 {
-                    headersFrame = new HeadersFrame(stream.getId(), info, null, false);
+                    headersFrame = new HeadersFrame(stream.getId(), metaData, null, false);
                     if (lastContent)
                     {
                         HttpFields trailers = retrieveTrailers();
                         if (trailers == null)
                         {
-<<<<<<< HEAD
-                            if (isTunnel(request, metaData))
-                            {
-                                transportCallback.send(callback, true, c ->
-                                    sendHeadersFrame(metaData, false, c));
-                            }
-                            else
-                            {
-                                HttpFields trailers = retrieveTrailers();
-                                if (trailers != null)
-                                {
-                                    transportCallback.send(new SendTrailers(callback, trailers), true, c ->
-                                        sendHeadersFrame(metaData, false, c));
-                                }
-                                else
-                                {
-                                    transportCallback.send(callback, true, c ->
-                                        sendHeadersFrame(metaData, true, c));
-                                }
-                            }
-                        }
-                        else
-                        {
-                            transportCallback.send(callback, true, c ->
-                                sendHeadersFrame(metaData, false, c));
-=======
                             dataFrame = new DataFrame(stream.getId(), content, true);
                         }
                         else
                         {
                             dataFrame = new DataFrame(stream.getId(), content, false);
                             trailersFrame = new HeadersFrame(stream.getId(), new MetaData(HttpVersion.HTTP_2, trailers), null, true);
->>>>>>> f81bf7f9
                         }
                     }
                     else
@@ -256,43 +163,35 @@
                 }
                 else
                 {
-<<<<<<< HEAD
-                    callback.failed(new IllegalStateException("committed"));
-                }
-            }
-        }
-        else
-        {
-            if (hasContent || (lastContent && !isTunnel(request, metaData)))
-            {
-                if (lastContent)
-                {
-                    HttpFields trailers = retrieveTrailers();
-                    if (trailers != null)
-=======
                     if (lastContent)
->>>>>>> f81bf7f9
-                    {
-                        HttpFields trailers = retrieveTrailers();
-                        if (trailers == null)
+                    {
+                        if (isTunnel(request, metaData))
                         {
-                            headersFrame = new HeadersFrame(stream.getId(), info, null, true);
+                            headersFrame = new HeadersFrame(stream.getId(), metaData, null, false);
                         }
                         else
                         {
-                            headersFrame = new HeadersFrame(stream.getId(), info, null, false);
-                            trailersFrame = new HeadersFrame(stream.getId(), new MetaData(HttpVersion.HTTP_2, trailers), null, true);
+                            HttpFields trailers = retrieveTrailers();
+                            if (trailers == null)
+                            {
+                                headersFrame = new HeadersFrame(stream.getId(), metaData, null, true);
+                            }
+                            else
+                            {
+                                headersFrame = new HeadersFrame(stream.getId(), metaData, null, false);
+                                trailersFrame = new HeadersFrame(stream.getId(), new MetaData(HttpVersion.HTTP_2, trailers), null, true);
+                            }
                         }
                     }
                     else
                     {
-                        headersFrame = new HeadersFrame(stream.getId(), info, null, false);
+                        headersFrame = new HeadersFrame(stream.getId(), metaData, null, false);
                     }
                 }
             }
             else
             {
-                callback.failed(new IllegalStateException("Response already committed"));
+                callback.failed(new IllegalStateException("committed"));
                 return;
             }
         }
@@ -307,17 +206,18 @@
             {
                 LOG.debug("HTTP2 Response #{}/{}:{}{} {}{}{}",
                     stream.getId(), Integer.toHexString(stream.getSession().hashCode()),
-                    System.lineSeparator(), HttpVersion.HTTP_2, info.getStatus(),
-                    System.lineSeparator(), info.getFields());
+                    System.lineSeparator(), HttpVersion.HTTP_2, metaData.getStatus(),
+                    System.lineSeparator(), metaData.getFields());
             }
             stream.send(new IStream.FrameList(hf, df, tf), c);
         });
     }
 
-    private void sendContent(ByteBuffer content, boolean lastContent, boolean isHeadRequest, Callback callback)
-    {
+    public void sendContent(MetaData.Request request, ByteBuffer content, boolean lastContent, Callback callback)
+    {
+        boolean isHeadRequest = HttpMethod.HEAD.is(request.getMethod());
         boolean hasContent = BufferUtil.hasContent(content) && !isHeadRequest;
-        if (hasContent || lastContent)
+        if (hasContent || (lastContent && !isTunnel(request, metaData)))
         {
             if (lastContent)
             {
