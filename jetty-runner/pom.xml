--- conflicted
+++ resolved
@@ -36,34 +36,13 @@
         </executions>
       </plugin>
       <plugin>
-<<<<<<< HEAD
         <groupId>org.apache.felix</groupId>
         <artifactId>maven-bundle-plugin</artifactId>
-        <extensions>true</extensions>
-        <executions>
-          <execution>
-            <goals>
-              <goal>manifest</goal>
-            </goals>
-          </execution>
-        </executions>
         <configuration>
-          <instructions>
-            <Main-Class>org.eclipse.jetty.runner.Runner</Main-Class>
-            <Import-Package>!*</Import-Package>
-            <Export-Package/>
-          </instructions>
+          <!-- jetty-runner is not an OSGi component -->
+          <skip>true</skip>
         </configuration>
       </plugin>
-=======
-          <groupId>org.apache.felix</groupId>
-          <artifactId>maven-bundle-plugin</artifactId>
-          <configuration>
-            <!-- jetty-runner is not an OSGi component -->
-            <skip>true</skip>
-          </configuration>
-        </plugin>
->>>>>>> 2cbe395f
       <plugin>
         <groupId>org.apache.maven.plugins</groupId>
         <artifactId>maven-jar-plugin</artifactId>
