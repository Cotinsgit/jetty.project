--- conflicted
+++ resolved
@@ -64,12 +64,12 @@
     {
     }
 
-<<<<<<< HEAD
+   
     public void addDiscoverableAnnotationHandler(DiscoverableAnnotationHandler handler)
     {
         _discoverableAnnotationHandlers.add(handler);
-=======
-   
+    }
+
     @Override
     public void deconfigure(WebAppContext context) throws Exception
     {
@@ -81,7 +81,6 @@
             context.removeBean(listener);
             context.removeAttribute(CONTAINER_INITIALIZER_LISTENER);
         }
->>>>>>> 8dc84b97
     }
     
     /** 
