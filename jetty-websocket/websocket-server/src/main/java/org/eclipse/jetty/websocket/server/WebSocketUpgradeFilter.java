//
//  ========================================================================
//  Copyright (c) 1995-2017 Mort Bay Consulting Pty. Ltd.
//  ------------------------------------------------------------------------
//  All rights reserved. This program and the accompanying materials
//  are made available under the terms of the Eclipse Public License v1.0
//  and Apache License v2.0 which accompanies this distribution.
//
//      The Eclipse Public License is available at
//      http://www.eclipse.org/legal/epl-v10.html
//
//      The Apache License v2.0 is available at
//      http://www.opensource.org/licenses/apache2.0.php
//
//  You may elect to redistribute this code under either of these licenses.
//  ========================================================================
//

package org.eclipse.jetty.websocket.server;

import java.io.IOException;
import java.util.EnumSet;

import javax.servlet.DispatcherType;
import javax.servlet.Filter;
import javax.servlet.FilterChain;
import javax.servlet.FilterConfig;
import javax.servlet.ServletContext;
import javax.servlet.ServletException;
import javax.servlet.ServletRequest;
import javax.servlet.ServletResponse;
import javax.servlet.http.HttpServletRequest;
import javax.servlet.http.HttpServletResponse;

import org.eclipse.jetty.http.pathmap.MappedResource;
import org.eclipse.jetty.http.pathmap.PathSpec;
import org.eclipse.jetty.server.handler.ContextHandler;
import org.eclipse.jetty.servlet.FilterHolder;
import org.eclipse.jetty.servlet.ServletContextHandler;
import org.eclipse.jetty.util.annotation.ManagedAttribute;
import org.eclipse.jetty.util.annotation.ManagedObject;
import org.eclipse.jetty.util.component.ContainerLifeCycle;
import org.eclipse.jetty.util.component.Dumpable;
import org.eclipse.jetty.util.log.Log;
import org.eclipse.jetty.util.log.Logger;
<<<<<<< HEAD
import org.eclipse.jetty.websocket.api.InvalidWebSocketException;
import org.eclipse.jetty.websocket.api.WebSocketPolicy;
=======
>>>>>>> 3b1d33e9
import org.eclipse.jetty.websocket.servlet.WebSocketCreator;
import org.eclipse.jetty.websocket.servlet.WebSocketServletFactory;

/**
 * Inline Servlet Filter to capture WebSocket upgrade requests and perform path mappings to {@link WebSocketCreator} objects.
 */
@ManagedObject("WebSocket Upgrade Filter")
public class WebSocketUpgradeFilter implements Filter, MappedWebSocketCreator, Dumpable
{
    private static final Logger LOG = Log.getLogger(WebSocketUpgradeFilter.class);
    public static final String CONTEXT_ATTRIBUTE_KEY = "contextAttributeKey";
    public static final String CONFIG_ATTRIBUTE_KEY = "configAttributeKey";

    public static WebSocketUpgradeFilter configureContext(ServletContextHandler context) throws ServletException
    {
        // Prevent double configure
        WebSocketUpgradeFilter filter = (WebSocketUpgradeFilter) context.getAttribute(WebSocketUpgradeFilter.class.getName());
        if (filter != null)
        {
            return filter;
        }
        
        // Dynamically add filter
        NativeWebSocketConfiguration configuration = NativeWebSocketServletContainerInitializer.getDefaultFrom(context.getServletContext());
        filter = new WebSocketUpgradeFilter(configuration);
        filter.setToAttribute(context, WebSocketUpgradeFilter.class.getName());
        
        String name = "Jetty_WebSocketUpgradeFilter";
        String pathSpec = "/*";
        EnumSet<DispatcherType> dispatcherTypes = EnumSet.of(DispatcherType.REQUEST);
        
        FilterHolder fholder = new FilterHolder(filter);
        fholder.setName(name);
        fholder.setAsyncSupported(true);
        fholder.setInitParameter(CONTEXT_ATTRIBUTE_KEY, WebSocketUpgradeFilter.class.getName());
        context.addFilter(fholder, pathSpec, dispatcherTypes);
        
        if (LOG.isDebugEnabled())
        {
            LOG.debug("Adding [{}] {} mapped to {} to {}", name, filter, pathSpec, context);
        }
        
        return filter;
    }
    
    /**
     * @deprecated use {@link #configureContext(ServletContextHandler)} instead
     */
    @Deprecated
    public static WebSocketUpgradeFilter configureContext(ServletContext context) throws ServletException
    {
        ContextHandler handler = ContextHandler.getContextHandler(context);
        
        if (handler == null)
        {
            throw new ServletException("Not running on Jetty, WebSocket support unavailable");
        }
        
        if (!(handler instanceof ServletContextHandler))
        {
            throw new ServletException("Not running in Jetty ServletContextHandler, WebSocket support via " + WebSocketUpgradeFilter.class.getName() + " unavailable");
        }
        
        return configureContext((ServletContextHandler) handler);
    }
    
    private NativeWebSocketConfiguration configuration;
    private String instanceKey;
    private boolean localConfiguration = false;
    private boolean alreadySetToAttribute = false;
    
    public WebSocketUpgradeFilter()
    {
        // do nothing
    }
    
    public WebSocketUpgradeFilter(WebSocketServerFactory factory)
    {
        this(new NativeWebSocketConfiguration(factory));
    }
    
    public WebSocketUpgradeFilter(NativeWebSocketConfiguration configuration)
    {
        this.configuration = configuration;
    }
    
    @Override
    public void addMapping(PathSpec spec, WebSocketCreator creator)
    {
<<<<<<< HEAD
        WebSocketCreator existingCreator = pathmap.get(spec);
        if (existingCreator != null)
        {
            if(existingCreator.equals(creator))
            {
                // Entry already exists, don't add it again.
                return;
            }
    
            StringBuilder err = new StringBuilder();
            err.append("Duplicate path mapping for \"");
            err.append(spec.getDeclaration());
            err.append("\" both ");
            err.append(existingCreator);
            err.append(" and ");
            err.append(creator);
            throw new InvalidWebSocketException(err.toString());
        }
        pathmap.put(spec,creator);
=======
        configuration.addMapping(spec, creator);
>>>>>>> 3b1d33e9
    }
    
    /**
     * @deprecated use new {@link #addMapping(org.eclipse.jetty.http.pathmap.PathSpec, WebSocketCreator)} instead
     */
    @Deprecated
    @Override
    public void addMapping(org.eclipse.jetty.websocket.server.pathmap.PathSpec spec, WebSocketCreator creator)
    {
        configuration.addMapping(spec, creator);
    }

    @Override
    public void addMapping(String spec, WebSocketCreator creator)
    {
        configuration.addMapping(spec, creator);
    }

    @Override
    public boolean removeMapping(String spec)
    {
        return configuration.removeMapping(spec);
    }

    @Override
    public void destroy()
    {
        try
        {
            alreadySetToAttribute = false;
            if(localConfiguration)
            {
                configuration.stop();
            }
        }
        catch (Exception e)
        {
            LOG.ignore(e);
        }
    }
    
    @Override
    public void doFilter(ServletRequest request, ServletResponse response, FilterChain chain) throws IOException, ServletException
    {
        if (configuration == null)
        {
            // no configuration, cannot operate
            LOG.debug("WebSocketUpgradeFilter is not operational - missing " + NativeWebSocketConfiguration.class.getName());
            chain.doFilter(request, response);
            return;
        }
        
        WebSocketServletFactory factory = configuration.getFactory();
        
        if (factory == null)
        {
            // no factory, cannot operate
            LOG.debug("WebSocketUpgradeFilter is not operational - no WebSocketServletFactory configured");
            chain.doFilter(request, response);
            return;
        }
        
        try
        {
            HttpServletRequest httpreq = (HttpServletRequest) request;
            HttpServletResponse httpresp = (HttpServletResponse) response;
            
            if (!factory.isUpgradeRequest(httpreq, httpresp))
            {
                // Not an upgrade request, skip it
                chain.doFilter(request, response);
                return;
            }
            
            // Since this is a filter, we need to be smart about determining the target path
            String contextPath = httpreq.getContextPath();
            String target = httpreq.getRequestURI();
            if (target.startsWith(contextPath))
            {
                target = target.substring(contextPath.length());
            }
            
            MappedResource<WebSocketCreator> resource = configuration.getMatch(target);
            if (resource == null)
            {
                // no match.
                chain.doFilter(request, response);
                return;
            }
            
            if (LOG.isDebugEnabled())
            {
                LOG.debug("WebSocket Upgrade detected on {} for endpoint {}", target, resource);
            }
            
            WebSocketCreator creator = resource.getResource();
            
            // Store PathSpec resource mapping as request attribute
            httpreq.setAttribute(PathSpec.class.getName(), resource.getPathSpec());
            
            // We have an upgrade request
            if (factory.acceptWebSocket(creator, httpreq, httpresp))
            {
                // We have a socket instance created
                return;
            }
            
            // If we reach this point, it means we had an incoming request to upgrade
            // but it was either not a proper websocket upgrade, or it was possibly rejected
            // due to incoming request constraints (controlled by WebSocketCreator)
            if (response.isCommitted())
            {
                // not much we can do at this point.
                return;
            }
        }
        catch (ClassCastException e)
        {
            // We are in some kind of funky non-http environment.
            if (LOG.isDebugEnabled())
            {
                LOG.debug("Not a HttpServletRequest, skipping WebSocketUpgradeFilter");
            }
        }
        
        // not an Upgrade request
        chain.doFilter(request, response);
    }
    
    @Override
    public String dump()
    {
        return ContainerLifeCycle.dump(this);
    }
    
    @Override
    public void dump(Appendable out, String indent) throws IOException
    {
        out.append(indent).append(" +- configuration=").append(configuration.toString()).append("\n");
        configuration.dump(out, indent);
    }
    
    public WebSocketServletFactory getFactory()
    {
        return configuration.getFactory();
    }
    
    @ManagedAttribute(value = "configuration", readonly = true)
    public NativeWebSocketConfiguration getConfiguration()
    {
        if (configuration == null)
        {
            throw new IllegalStateException(this.getClass().getName() + " not initialized yet");
        }
        return configuration;
    }
    
    @Override
    public WebSocketCreator getMapping(String target)
    {
        return getConfiguration().getMapping(target);
    }
    
    @Override
    public void init(FilterConfig config) throws ServletException
    {
        try
        {
            String configurationKey = config.getInitParameter(CONFIG_ATTRIBUTE_KEY);
            if (configurationKey == null)
            {
                configurationKey = NativeWebSocketConfiguration.class.getName();
            }
            
            if (configuration == null)
            {
                this.configuration = (NativeWebSocketConfiguration) config.getServletContext().getAttribute(configurationKey);
                if (this.configuration == null)
                {
                    // The NativeWebSocketConfiguration should have arrived from the NativeWebSocketServletContainerInitializer
                    throw new ServletException("Unable to find required instance of " +
                            NativeWebSocketConfiguration.class.getName() + " at ServletContext attribute '" + configurationKey + "'");
                }
            }
            else
            {
                // We have a NativeWebSocketConfiguration already present, make sure it exists on the ServletContext
                if (config.getServletContext().getAttribute(configurationKey) == null)
                {
                    config.getServletContext().setAttribute(configurationKey, this.configuration);
                }
            }
            
            if(!this.configuration.isRunning())
            {
                localConfiguration = true;
                this.configuration.start();
            }
            
            String max = config.getInitParameter("maxIdleTime");
            if (max != null)
            {
                getFactory().getPolicy().setIdleTimeout(Long.parseLong(max));
            }
            
            max = config.getInitParameter("maxTextMessageSize");
            if (max != null)
            {
                getFactory().getPolicy().setMaxTextMessageSize(Integer.parseInt(max));
            }
            
            max = config.getInitParameter("maxBinaryMessageSize");
            if (max != null)
            {
                getFactory().getPolicy().setMaxBinaryMessageSize(Integer.parseInt(max));
            }
            
            max = config.getInitParameter("inputBufferSize");
            if (max != null)
            {
                getFactory().getPolicy().setInputBufferSize(Integer.parseInt(max));
            }
            
            instanceKey = config.getInitParameter(CONTEXT_ATTRIBUTE_KEY);
            if (instanceKey == null)
            {
                // assume default
                instanceKey = WebSocketUpgradeFilter.class.getName();
            }
            
            // Set instance of this filter to context attribute
            setToAttribute(config.getServletContext(), instanceKey);
        }
        catch (ServletException e)
        {
            throw e;
        }
        catch (Throwable t)
        {
            throw new ServletException(t);
        }
    }
    
    private void setToAttribute(ServletContextHandler context, String key) throws ServletException
    {
        setToAttribute(context.getServletContext(), key);
    }
    
    public void setToAttribute(ServletContext context, String key) throws ServletException
    {
        if (alreadySetToAttribute)
        {
            return;
        }
        
        if (context.getAttribute(key) != null)
        {
            throw new ServletException(WebSocketUpgradeFilter.class.getName() +
                    " is defined twice for the same context attribute key '" + key
                    + "'.  Make sure you have different init-param '" +
                    CONTEXT_ATTRIBUTE_KEY + "' values set");
        }
        context.setAttribute(key, this);
        
        alreadySetToAttribute = true;
    }
    
    @Override
    public String toString()
    {
        return String.format("%s[configuration=%s]", this.getClass().getSimpleName(), configuration);
    }
}<|MERGE_RESOLUTION|>--- conflicted
+++ resolved
@@ -43,11 +43,6 @@
 import org.eclipse.jetty.util.component.Dumpable;
 import org.eclipse.jetty.util.log.Log;
 import org.eclipse.jetty.util.log.Logger;
-<<<<<<< HEAD
-import org.eclipse.jetty.websocket.api.InvalidWebSocketException;
-import org.eclipse.jetty.websocket.api.WebSocketPolicy;
-=======
->>>>>>> 3b1d33e9
 import org.eclipse.jetty.websocket.servlet.WebSocketCreator;
 import org.eclipse.jetty.websocket.servlet.WebSocketServletFactory;
 
@@ -137,29 +132,7 @@
     @Override
     public void addMapping(PathSpec spec, WebSocketCreator creator)
     {
-<<<<<<< HEAD
-        WebSocketCreator existingCreator = pathmap.get(spec);
-        if (existingCreator != null)
-        {
-            if(existingCreator.equals(creator))
-            {
-                // Entry already exists, don't add it again.
-                return;
-            }
-    
-            StringBuilder err = new StringBuilder();
-            err.append("Duplicate path mapping for \"");
-            err.append(spec.getDeclaration());
-            err.append("\" both ");
-            err.append(existingCreator);
-            err.append(" and ");
-            err.append(creator);
-            throw new InvalidWebSocketException(err.toString());
-        }
-        pathmap.put(spec,creator);
-=======
         configuration.addMapping(spec, creator);
->>>>>>> 3b1d33e9
     }
     
     /**
