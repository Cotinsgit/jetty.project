--- conflicted
+++ resolved
@@ -2,11 +2,7 @@
   <parent>
     <groupId>org.eclipse.jetty.osgi</groupId>
     <artifactId>jetty-osgi-project</artifactId>
-<<<<<<< HEAD
     <version>8.1.1-SNAPSHOT</version>
-=======
-    <version>7.6.1-SNAPSHOT</version>
->>>>>>> b88f5720
     <relativePath>../pom.xml</relativePath>
   </parent>
   <modelVersion>4.0.0</modelVersion>
@@ -35,32 +31,6 @@
       <groupId>org.eclipse.osgi</groupId>
       <artifactId>org.eclipse.osgi.services</artifactId>
     </dependency>
-<<<<<<< HEAD
-<!-- switch to 2.2 once it works in OSGi for us
-    <dependency>
-      <groupId>org.glassfish.web</groupId>
-      <artifactId>jsp-impl</artifactId>
-      <version>2.2</version>
-    </dependency> -->
-    <dependency>
-      <groupId>org.mortbay.jetty</groupId>
-      <artifactId>jsp-2.1-glassfish</artifactId>
-      <version>2.1.v20100127</version>
-    </dependency>
-    <!--dependency>
-      <groupId>javax.servlet.jsp</groupId>
-      <artifactId>jsp-api</artifactId>
-      <version>2.2</version>
-    </dependency-->
-    <dependency>
-      <groupId>javax.el</groupId>
-      <artifactId>el-api</artifactId>
-      <version>2.2</version>
-    </dependency>
-    <dependency>
-     <groupId>${servlet.spec.groupId}</groupId>
-     <artifactId>${servlet.spec.artifactId}</artifactId>
-=======
     <!-- Orbit Servlet Deps -->
     <dependency>
       <groupId>org.eclipse.jetty.orbit</groupId>
@@ -71,18 +41,8 @@
       <groupId>org.eclipse.jetty</groupId>
       <artifactId>jetty-jsp</artifactId>
       <version>${project.version}</version>
->>>>>>> b88f5720
     </dependency>
   </dependencies>
-  <!-- can't find the jsp-2.2 jars on maven central.
-    adding glassifish maven repo for now. -->
-  <repositories>
-    <repository>
-      <id>sun</id>
-      <url>http://download.java.net/maven/2/</url>
-    </repository>
-  </repositories>
-
 
   <build>
     <plugins>
