--- conflicted
+++ resolved
@@ -677,11 +677,7 @@
             else if (written)
             {
                 // write normally
-<<<<<<< HEAD
                 putHeaders(response, content, Response.NO_CONTENT_LENGTH);
-=======
-                putHeaders(response, content, -1);
->>>>>>> 9128fc48
                 ByteBuffer buffer = content.getIndirectBuffer();
                 if (buffer != null)
                     BufferUtil.writeTo(buffer, out);
@@ -767,13 +763,8 @@
             //  216 response which does not require an overall
             //  content-length header
             //
-<<<<<<< HEAD
             putHeaders(response, content, Response.NO_CONTENT_LENGTH);
-            String mimetype = (content == null ? null : content.getContentTypeValue());
-=======
-            putHeaders(response, content, -1);
             String mimetype = content.getContentTypeValue();
->>>>>>> 9128fc48
             if (mimetype == null)
                 LOG.warn("Unknown mimetype for " + request.getRequestURI());
             MultiPartOutputStream multi = new MultiPartOutputStream(out);
