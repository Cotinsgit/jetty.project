//
//  ========================================================================
//  Copyright (c) 1995-2017 Mort Bay Consulting Pty. Ltd.
//  ------------------------------------------------------------------------
//  All rights reserved. This program and the accompanying materials
//  are made available under the terms of the Eclipse Public License v1.0
//  and Apache License v2.0 which accompanies this distribution.
//
//      The Eclipse Public License is available at
//      http://www.eclipse.org/legal/epl-v10.html
//
//      The Apache License v2.0 is available at
//      http://www.opensource.org/licenses/apache2.0.php
//
//  You may elect to redistribute this code under either of these licenses.
//  ========================================================================
//

package org.eclipse.jetty.server;

import static javax.servlet.RequestDispatcher.ERROR_EXCEPTION;
import static javax.servlet.RequestDispatcher.ERROR_STATUS_CODE;

import java.io.IOException;
import java.net.InetSocketAddress;
import java.nio.ByteBuffer;
import java.util.List;
import java.util.concurrent.Executor;
import java.util.concurrent.atomic.AtomicBoolean;
import java.util.concurrent.atomic.AtomicLong;

import javax.servlet.DispatcherType;

import org.eclipse.jetty.http.BadMessageException;
import org.eclipse.jetty.http.HttpFields;
import org.eclipse.jetty.http.HttpGenerator;
import org.eclipse.jetty.http.HttpHeader;
import org.eclipse.jetty.http.HttpMethod;
import org.eclipse.jetty.http.HttpStatus;
import org.eclipse.jetty.http.HttpVersion;
import org.eclipse.jetty.http.MetaData;
import org.eclipse.jetty.io.ByteBufferPool;
import org.eclipse.jetty.io.ChannelEndPoint;
import org.eclipse.jetty.io.EndPoint;
import org.eclipse.jetty.io.QuietException;
import org.eclipse.jetty.io.RuntimeIOException;
import org.eclipse.jetty.server.HttpChannelState.Action;
import org.eclipse.jetty.server.handler.ContextHandler;
import org.eclipse.jetty.server.handler.ErrorHandler;
import org.eclipse.jetty.util.BufferUtil;
import org.eclipse.jetty.util.Callback;
import org.eclipse.jetty.util.SharedBlockingCallback.Blocker;
import org.eclipse.jetty.util.log.Log;
import org.eclipse.jetty.util.log.Logger;
import org.eclipse.jetty.util.thread.Scheduler;


/**
 * HttpChannel represents a single endpoint for HTTP semantic processing.
 * The HttpChannel is both a HttpParser.RequestHandler, where it passively receives events from
 * an incoming HTTP request, and a Runnable, where it actively takes control of the request/response
 * life cycle and calls the application (perhaps suspending and resuming with multiple calls to run).
 * The HttpChannel signals the switch from passive mode to active mode by returning true to one of the
 * HttpParser.RequestHandler callbacks.   The completion of the active phase is signalled by a call to
 * HttpTransport.completed().
 *
 */
public class HttpChannel implements Runnable, HttpOutput.Interceptor
{
    private static final Logger LOG = Log.getLogger(HttpChannel.class);
    private final AtomicBoolean _committed = new AtomicBoolean();
    private final AtomicLong _requests = new AtomicLong();
    private final Connector _connector;
    private final Executor _executor;
    private final HttpConfiguration _configuration;
    private final EndPoint _endPoint;
    private final HttpTransport _transport;
    private final HttpChannelState _state;
    private final Request _request;
    private final Response _response;
    private MetaData.Response _committedMetaData;
    private RequestLog _requestLog;
    private long _oldIdleTimeout;

    /** Bytes written after interception (eg after compression) */
    private long _written;

    public HttpChannel(Connector connector, HttpConfiguration configuration, EndPoint endPoint, HttpTransport transport)
    {
        _connector = connector;
        _configuration = configuration;
        _endPoint = endPoint;
        _transport = transport;

        _state = new HttpChannelState(this);
        _request = new Request(this, newHttpInput(_state));
        _response = new Response(this, newHttpOutput());

        _executor = connector == null ? null : connector.getServer().getThreadPool();
        _requestLog = connector == null ? null : connector.getServer().getRequestLog();

        if (LOG.isDebugEnabled())
            LOG.debug("new {} -> {},{},{}",this,_endPoint,_endPoint.getConnection(),_state);
    }

    protected HttpInput newHttpInput(HttpChannelState state)
    {
        return new HttpInput(state);
    }

    protected HttpOutput newHttpOutput()
    {
        return new HttpOutput(this);
    }

    public HttpChannelState getState()
    {
        return _state;
    }

    public long getBytesWritten()
    {
        return _written;
    }

    /**
     * @return the number of requests handled by this connection
     */
    public long getRequests()
    {
        return _requests.get();
    }

    public Connector getConnector()
    {
        return _connector;
    }

    public HttpTransport getHttpTransport()
    {
        return _transport;
    }

    public RequestLog getRequestLog()
    {
        return _requestLog;
    }

    public void setRequestLog(RequestLog requestLog)
    {
        _requestLog = requestLog;
    }

    public void addRequestLog(RequestLog requestLog)
    {
        if (_requestLog==null)
            _requestLog = requestLog;
        else if (_requestLog instanceof RequestLogCollection)
            ((RequestLogCollection) _requestLog).add(requestLog);
        else
            _requestLog = new RequestLogCollection(_requestLog, requestLog);
    }

    public MetaData.Response getCommittedMetaData()
    {
        return _committedMetaData;
    }

    /**
     * Get the idle timeout.
     * <p>This is implemented as a call to {@link EndPoint#getIdleTimeout()}, but may be
     * overridden by channels that have timeouts different from their connections.
     * @return the idle timeout (in milliseconds)
     */
    public long getIdleTimeout()
    {
        return _endPoint.getIdleTimeout();
    }

    /**
     * Set the idle timeout.
     * <p>This is implemented as a call to {@link EndPoint#setIdleTimeout(long)}, but may be
     * overridden by channels that have timeouts different from their connections.
     * @param timeoutMs the idle timeout in milliseconds
     */
    public void setIdleTimeout(long timeoutMs)
    {
        _endPoint.setIdleTimeout(timeoutMs);
    }

    public ByteBufferPool getByteBufferPool()
    {
        return _connector.getByteBufferPool();
    }

    public HttpConfiguration getHttpConfiguration()
    {
        return _configuration;
    }

    @Override
    public boolean isOptimizedForDirectBuffers()
    {
        return getHttpTransport().isOptimizedForDirectBuffers();
    }

    public Server getServer()
    {
        return _connector.getServer();
    }

    public Request getRequest()
    {
        return _request;
    }

    public Response getResponse()
    {
        return _response;
    }

    public EndPoint getEndPoint()
    {
        return _endPoint;
    }

    public InetSocketAddress getLocalAddress()
    {
        return _endPoint.getLocalAddress();
    }

    public InetSocketAddress getRemoteAddress()
    {
        return _endPoint.getRemoteAddress();
    }

    /**
     * If the associated response has the Expect header set to 100 Continue,
     * then accessing the input stream indicates that the handler/servlet
     * is ready for the request body and thus a 100 Continue response is sent.
     *
     * @param available estimate of the number of bytes that are available
     * @throws IOException if the InputStream cannot be created
     */
    public void continue100(int available) throws IOException
    {
        throw new UnsupportedOperationException();
    }

    public void recycle()
    {
        _committed.set(false);
        _request.recycle();
        _response.recycle();
        _committedMetaData=null;
        _requestLog=_connector==null?null:_connector.getServer().getRequestLog();
        _written=0;
    }

    public void asyncReadFillInterested()
    {
    }

    @Override
    public void run()
    {
        handle();
    }

    /**
     * @return True if the channel is ready to continue handling (ie it is not suspended)
     */
    public boolean handle()
    {
        if (LOG.isDebugEnabled())
            LOG.debug("{} handle {} ", this,_request.getHttpURI());

        HttpChannelState.Action action = _state.handling();

        // Loop here to handle async request redispatches.
        // The loop is controlled by the call to async.unhandle in the
        // finally block below.  Unhandle will return false only if an async dispatch has
        // already happened when unhandle is called.
        loop: while (!getServer().isStopped())
        {
            try
            {
                if (LOG.isDebugEnabled())
                    LOG.debug("{} action {}",this,action);

                switch(action)
                {
                    case TERMINATED:
                    case WAIT:
                        break loop;

                    case DISPATCH:
                    {
                        if (!_request.hasMetaData())
                            throw new IllegalStateException("state=" + _state);
                        _request.setHandled(false);
                        _response.getHttpOutput().reopen();

                        try
                        {
                            _request.setDispatcherType(DispatcherType.REQUEST);

                            List<HttpConfiguration.Customizer> customizers = _configuration.getCustomizers();
                            if (!customizers.isEmpty())
                            {
                                for (HttpConfiguration.Customizer customizer : customizers)
                                {
                                    customizer.customize(getConnector(), _configuration, _request);
                                    if (_request.isHandled())
                                        break;
                                }
                            }

                            if (!_request.isHandled())
                                getServer().handle(this);
                        }
                        finally
                        {
                            _request.setDispatcherType(null);
                        }
                        break;
                    }

                    case ASYNC_DISPATCH:
                    {
                        _request.setHandled(false);
                        _response.getHttpOutput().reopen();

                        try
                        {
                            _request.setDispatcherType(DispatcherType.ASYNC);
                            getServer().handleAsync(this);
                        }
                        finally
                        {
                            _request.setDispatcherType(null);
                        }
                        break;
                    }

                    case ERROR_DISPATCH:
                    {
                        if (_response.isCommitted())
                        {
                            if (LOG.isDebugEnabled())
                                LOG.debug("Could not perform Error Dispatch because the response is already committed, aborting");
                            _transport.abort((Throwable)_request.getAttribute(ERROR_EXCEPTION));
                        }
                        else
                        {
                            _response.reset();
                            Integer icode = (Integer)_request.getAttribute(ERROR_STATUS_CODE);
                            int code = icode != null ? icode : HttpStatus.INTERNAL_SERVER_ERROR_500;
                            _response.setStatus(code);
                            _request.setAttribute(ERROR_STATUS_CODE,code);
                            if (icode==null)
                                _request.setAttribute(ERROR_STATUS_CODE,code);
                            _request.setHandled(false);
                            _response.getHttpOutput().reopen();

                            try
                            {
                                _request.setDispatcherType(DispatcherType.ERROR);
                                getServer().handle(this);
                            }
                            finally
                            {
                                _request.setDispatcherType(null);
                            }
                        }
                        break;
                    }

                    case ASYNC_ERROR:
                    {
                        throw _state.getAsyncContextEvent().getThrowable();
                    }

                    case READ_CALLBACK:
                    {
                        ContextHandler handler=_state.getContextHandler();
                        if (handler!=null)
                            handler.handle(_request,_request.getHttpInput());
                        else
                            _request.getHttpInput().run();
                        break;
                    }

                    case WRITE_CALLBACK:
                    {
                        ContextHandler handler=_state.getContextHandler();
                        if (handler!=null)
                            handler.handle(_request,_response.getHttpOutput());
                        else
                            _response.getHttpOutput().run();
                        break;
                    }

                    case COMPLETE:
                    {
                        if (!_response.isCommitted() && !_request.isHandled())
                        {
                            _response.sendError(HttpStatus.NOT_FOUND_404);
                        }
                        else
                        {
                            // RFC 7230, section 3.3.
                            int status = _response.getStatus();
                            boolean hasContent = !(_request.isHead() ||
                                    HttpMethod.CONNECT.is(_request.getMethod()) && status == HttpStatus.OK_200 ||
                                    HttpStatus.isInformational(status) ||
                                    status == HttpStatus.NO_CONTENT_204 ||
                                    status == HttpStatus.NOT_MODIFIED_304);
                            if (hasContent && !_response.isContentComplete(_response.getHttpOutput().getWritten()))
                                _transport.abort(new IOException("insufficient content written"));
                        }
                        _response.closeOutput();
                        _request.setHandled(true);

                        _state.onComplete();

                        onCompleted();

                        break loop;
                    }

                    default:
                    {
                        throw new IllegalStateException("state="+_state);
                    }
                }
            }
            catch (Throwable failure)
            {
                if ("org.eclipse.jetty.continuation.ContinuationThrowable".equals(failure.getClass().getName()))
                    LOG.ignore(failure);
                else
                    handleException(failure);
            }

            action = _state.unhandle();
        }

        if (LOG.isDebugEnabled())
            LOG.debug("{} handle exit, result {}", this, action);

        boolean suspended=action==Action.WAIT;
        return !suspended;
    }

    protected void sendError(int code, String reason)
    {
        try
        {
            _response.sendError(code, reason);
        }
        catch (Throwable x)
        {
            if (LOG.isDebugEnabled())
                LOG.debug("Could not send error " + code + " " + reason, x);
        }
        finally
        {
            _state.errorComplete();
        }
    }

    /**
     * <p>Sends an error 500, performing a special logic to detect whether the request is suspended,
     * to avoid concurrent writes from the application.</p>
     * <p>It may happen that the application suspends, and then throws an exception, while an application
     * spawned thread writes the response content; in such case, we attempt to commit the error directly
     * bypassing the {@link ErrorHandler} mechanisms and the response OutputStream.</p>
     *
     * @param failure the Throwable that caused the problem
     */
    protected void handleException(Throwable failure)
    {
        // Unwrap wrapping Jetty exceptions.
        if (failure instanceof RuntimeIOException)
            failure = failure.getCause();

        if (failure instanceof QuietException || !getServer().isRunning())
        {
            if (LOG.isDebugEnabled())
                LOG.debug(_request.getRequestURI(), failure);
        }
        else if (failure instanceof BadMessageException)
        {
            if (LOG.isDebugEnabled())
                LOG.debug(_request.getRequestURI(), failure);
            else
                LOG.warn("{} {}",_request.getRequestURI(), failure);
        }
        else
        {
            LOG.warn(_request.getRequestURI(), failure);
        }

        try
        {
            try
            {
                _state.onError(failure);
            }
            catch (Exception e)
            {
                LOG.warn(e);
                // Error could not be handled, probably due to error thrown from error dispatch
                if (_response.isCommitted())
                {
                    LOG.warn("ERROR Dispatch failed: ",failure);
                    _transport.abort(failure);
                }
                else
                {
                    // Minimal response
                    Integer code=(Integer)_request.getAttribute(ERROR_STATUS_CODE);
                    _response.reset();
                    _response.setStatus(code == null ? 500 : code);
                    _response.flushBuffer();
                }
            }
        }
        catch(Exception e)
        {
            failure.addSuppressed(e);
            LOG.warn("ERROR Dispatch failed: ",failure);
            _transport.abort(failure);
        }
    }

    public boolean isExpecting100Continue()
    {
        return false;
    }

    public boolean isExpecting102Processing()
    {
        return false;
    }

    @Override
    public String toString()
    {
        return String.format("%s@%x{r=%s,c=%b,a=%s,uri=%s}",
                getClass().getSimpleName(),
                hashCode(),
                _requests,
                _committed.get(),
                _state.getState(),
                _request.getHttpURI());
    }

    public void onRequest(MetaData.Request request)
    {
        _requests.incrementAndGet();
        _request.setTimeStamp(System.currentTimeMillis());
        HttpFields fields = _response.getHttpFields();
        if (_configuration.getSendDateHeader() && !fields.contains(HttpHeader.DATE))
            fields.put(_connector.getServer().getDateField());

        long idleTO=_configuration.getIdleTimeout();
        _oldIdleTimeout=getIdleTimeout();
        if (idleTO>=0 && _oldIdleTimeout!=idleTO)
            setIdleTimeout(idleTO);

        _request.setMetaData(request);

        if (LOG.isDebugEnabled())
            LOG.debug("REQUEST for {} on {}{}{} {} {}{}{}",request.getURIString(),this,System.lineSeparator(),
                    request.getMethod(),request.getURIString(),request.getHttpVersion(),System.lineSeparator(),
                    request.getFields());
    }

    public boolean onContent(HttpInput.Content content)
    {
        if (LOG.isDebugEnabled())
            LOG.debug("{} content {}", this, content);

        return _request.getHttpInput().addContent(content);
    }

<<<<<<< HEAD
    public void onTrailers(HttpFields trailers)
    {
        _request.setTrailers(trailers);
    }

=======
    public boolean onContentComplete()
    {
        if (LOG.isDebugEnabled())
            LOG.debug("{} onContentComplete", this);
        return false;
    }
    
>>>>>>> 461c6082
    public boolean onRequestComplete()
    {
        if (LOG.isDebugEnabled())
            LOG.debug("{} onRequestComplete", this);
        return _request.getHttpInput().eof();
    }

    public void onCompleted()
    {
        if (LOG.isDebugEnabled())
            LOG.debug("COMPLETE for {} written={}",getRequest().getRequestURI(),getBytesWritten());

        if (_requestLog!=null )
            _requestLog.log(_request, _response);

        long idleTO=_configuration.getIdleTimeout();
        if (idleTO>=0 && getIdleTimeout()!=_oldIdleTimeout)
            setIdleTimeout(_oldIdleTimeout);

        _transport.onCompleted();
    }

    public boolean onEarlyEOF()
    {
        return _request.getHttpInput().earlyEOF();
    }

    public void onBadMessage(int status, String reason)
    {
        if (status < 400 || status > 599)
            status = HttpStatus.BAD_REQUEST_400;

        Action action;
        try
        {
            action=_state.handling();
        }
        catch(IllegalStateException e)
        {
            // The bad message cannot be handled in the current state, so throw
            // to hopefull somebody that can handle
            abort(e);
            throw new BadMessageException(status,reason);
        }

        try
        {
            if (action==Action.DISPATCH)
            {
                ByteBuffer content=null;
                HttpFields fields=new HttpFields();

                ErrorHandler handler=getServer().getBean(ErrorHandler.class);
                if (handler!=null)
                    content=handler.badMessageError(status,reason,fields);

                sendResponse(new MetaData.Response(HttpVersion.HTTP_1_1,status,reason,fields,BufferUtil.length(content)),content ,true);
            }
        }
        catch (IOException e)
        {
            LOG.debug(e);
        }
        finally
        {
            // TODO: review whether it's the right state to check.
            if (_state.unhandle()==Action.COMPLETE)
                _state.onComplete();
            else
                throw new IllegalStateException(); // TODO: don't throw from finally blocks !
            onCompleted();
        }
    }

    protected boolean sendResponse(MetaData.Response info, ByteBuffer content, boolean complete, final Callback callback)
    {
        boolean committing = _committed.compareAndSet(false, true);

        if (LOG.isDebugEnabled())
            LOG.debug("sendResponse info={} content={} complete={} committing={} callback={}",
                    info,
                    BufferUtil.toDetailString(content),
                    complete,
                    committing,
                    callback);

        if (committing)
        {
            // We need an info to commit
            if (info==null)
                info = _response.newResponseMetaData();
            commit(info);

            // wrap callback to process 100 responses
            final int status=info.getStatus();
            final Callback committed = (status<200&&status>=100)?new Commit100Callback(callback):new CommitCallback(callback);

            // committing write
            _transport.send(info, _request.isHead(), content, complete, committed);
        }
        else if (info==null)
        {
            // This is a normal write
            _transport.send(null,_request.isHead(), content, complete, callback);
        }
        else
        {
            callback.failed(new IllegalStateException("committed"));
        }
        return committing;
    }

    protected boolean sendResponse(MetaData.Response info, ByteBuffer content, boolean complete) throws IOException
    {
        try(Blocker blocker = _response.getHttpOutput().acquireWriteBlockingCallback())
        {
            boolean committing = sendResponse(info,content,complete,blocker);
            blocker.block();
            return committing;
        }
        catch (Throwable failure)
        {
            if (LOG.isDebugEnabled())
                LOG.debug(failure);
            abort(failure);
            throw failure;
        }
    }

    protected void commit (MetaData.Response info)
    {
        _committedMetaData=info;
        if (LOG.isDebugEnabled())
            LOG.debug("COMMIT for {} on {}{}{} {} {}{}{}",getRequest().getRequestURI(),this,System.lineSeparator(),
                    info.getStatus(),info.getReason(),info.getHttpVersion(),System.lineSeparator(),
                    info.getFields());
    }

    public boolean isCommitted()
    {
        return _committed.get();
    }

    /**
     * <p>Non-Blocking write, committing the response if needed.</p>
     * Called as last link in HttpOutput.Filter chain
     * @param content  the content buffer to write
     * @param complete whether the content is complete for the response
     * @param callback Callback when complete or failed
     */
    @Override
    public void write(ByteBuffer content, boolean complete, Callback callback)
    {
        _written+=BufferUtil.length(content);
        sendResponse(null,content,complete,callback);
    }

    @Override
    public void resetBuffer()
    {
        if(isCommitted())
            throw new IllegalStateException("Committed");
    }

    public HttpOutput.Interceptor getNextInterceptor()
    {
        return null;
    }

    protected void execute(Runnable task)
    {
        _executor.execute(task);
    }

    public Scheduler getScheduler()
    {
        return _connector.getScheduler();
    }

    /**
     * @return true if the HttpChannel can efficiently use direct buffer (typically this means it is not over SSL or a multiplexed protocol)
     */
    public boolean useDirectBuffers()
    {
        return getEndPoint() instanceof ChannelEndPoint;
    }

    /**
     * If a write or similar operation to this channel fails,
     * then this method should be called.
     * <p>
     * The standard implementation calls {@link HttpTransport#abort(Throwable)}.
     *
     * @param failure the failure that caused the abort.
     */
    public void abort(Throwable failure)
    {
        _transport.abort(failure);
    }

    private class CommitCallback extends Callback.Nested
    {
        private CommitCallback(Callback callback)
        {
            super(callback);
        }

        @Override
        public void failed(final Throwable x)
        {
            if (LOG.isDebugEnabled())
                LOG.debug("Commit failed", x);

            if (x instanceof BadMessageException)
            {
                _transport.send(HttpGenerator.RESPONSE_500_INFO, false, null, true, new Callback.Nested(this)
                {
                    @Override
                    public void succeeded()
                    {
                        super.failed(x);
                        _response.getHttpOutput().closed();
                    }

                    @Override
                    public void failed(Throwable th)
                    {
                        _transport.abort(x);
                        super.failed(x);
                    }
                });
            }
            else
            {
                _transport.abort(x);
                super.failed(x);
            }
        }
    }

    private class Commit100Callback extends CommitCallback
    {
        private Commit100Callback(Callback callback)
        {
            super(callback);
        }

        @Override
        public void succeeded()
        {
            if (_committed.compareAndSet(true, false))
                super.succeeded();
            else
                super.failed(new IllegalStateException());
        }

    }


}<|MERGE_RESOLUTION|>--- conflicted
+++ resolved
@@ -581,26 +581,25 @@
     public boolean onContent(HttpInput.Content content)
     {
         if (LOG.isDebugEnabled())
-            LOG.debug("{} content {}", this, content);
+            LOG.debug("{} onContent {}", this, content);
 
         return _request.getHttpInput().addContent(content);
     }
 
-<<<<<<< HEAD
-    public void onTrailers(HttpFields trailers)
-    {
-        _request.setTrailers(trailers);
-    }
-
-=======
     public boolean onContentComplete()
     {
         if (LOG.isDebugEnabled())
             LOG.debug("{} onContentComplete", this);
         return false;
     }
-    
->>>>>>> 461c6082
+
+    public void onTrailers(HttpFields trailers)
+    {
+        if (LOG.isDebugEnabled())
+            LOG.debug("{} onTrailers {}", this, trailers);
+        _request.setTrailers(trailers);
+    }
+
     public boolean onRequestComplete()
     {
         if (LOG.isDebugEnabled())
