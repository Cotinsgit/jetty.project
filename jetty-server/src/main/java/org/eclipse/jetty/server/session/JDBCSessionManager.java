//
//  ========================================================================
//  Copyright (c) 1995-2013 Mort Bay Consulting Pty. Ltd.
//  ------------------------------------------------------------------------
//  All rights reserved. This program and the accompanying materials
//  are made available under the terms of the Eclipse Public License v1.0
//  and Apache License v2.0 which accompanies this distribution.
//
//      The Eclipse Public License is available at
//      http://www.eclipse.org/legal/epl-v10.html
//
//      The Apache License v2.0 is available at
//      http://www.opensource.org/licenses/apache2.0.php
//
//  You may elect to redistribute this code under either of these licenses.
//  ========================================================================
//


package org.eclipse.jetty.server.session;

import java.io.ByteArrayInputStream;
import java.io.ByteArrayOutputStream;
import java.io.IOException;
import java.io.InputStream;
import java.io.ObjectInputStream;
import java.io.ObjectOutputStream;
import java.sql.Connection;
import java.sql.PreparedStatement;
import java.sql.ResultSet;
import java.sql.SQLException;
import java.util.HashMap;
import java.util.List;
import java.util.ListIterator;
import java.util.Map;
import java.util.concurrent.ConcurrentHashMap;
import java.util.concurrent.atomic.AtomicReference;

import javax.servlet.http.HttpServletRequest;
import javax.servlet.http.HttpSessionEvent;
import javax.servlet.http.HttpSessionListener;

import org.eclipse.jetty.server.SessionIdManager;
import org.eclipse.jetty.server.handler.ContextHandler;
import org.eclipse.jetty.util.log.Log;
import org.eclipse.jetty.util.log.Logger;

/**
 * JDBCSessionManager
 *
 * SessionManager that persists sessions to a database to enable clustering.
 *
 * Session data is persisted to the JettySessions table:
 *
 * rowId (unique in cluster: webapp name/path + virtualhost + sessionId)
 * contextPath (of the context owning the session)
 * sessionId (unique in a context)
 * lastNode (name of node last handled session)
 * accessTime (time in milliseconds session was accessed)
 * lastAccessTime (previous time in milliseconds session was accessed)
 * createTime (time in milliseconds session created)
 * cookieTime (time in milliseconds session cookie created)
 * lastSavedTime (last time in milliseconds session access times were saved)
 * expiryTime (time in milliseconds that the session is due to expire)
 * map (attribute map)
 *
 * As an optimization, to prevent thrashing the database, we do not persist
 * the accessTime and lastAccessTime every time the session is accessed. Rather,
 * we write it out every so often. The frequency is controlled by the saveIntervalSec
 * field.
 */
public class JDBCSessionManager extends AbstractSessionManager
{
    private static final Logger LOG = Log.getLogger(JDBCSessionManager.class);

    private ConcurrentHashMap<String, AbstractSession> _sessions;
    protected JDBCSessionIdManager _jdbcSessionIdMgr = null;
    protected long _saveIntervalSec = 60; //only persist changes to session access times every 60 secs

   


    /**
     * Session
     *
     * Session instance.
     */
    public class Session extends AbstractSession
    {
<<<<<<< HEAD
        private String _id;
        private String _rowId;
        private long _accessed;
        private long _lastAccessed;
        private long _maxIdleMs=-1;
=======
        private static final long serialVersionUID = 5208464051134226143L;
        
        /**
         * If dirty, session needs to be (re)persisted
         */
        private boolean _dirty=false;
        
        
        /**
         * Time in msec since the epoch that a session cookie was set for this session
         */
>>>>>>> 621b1489
        private long _cookieSet;
        
        
        /**
         * Time in msec since the epoch that the session will expire
         */
        private long _expiryTime;
        
        
        /**
         * Time in msec since the epoch that the session was last persisted
         */
        private long _lastSaved;
        
        
        /**
         * Unique identifier of the last node to host the session
         */
        private String _lastNode;
        
        
        /**
         * Virtual host for context (used to help distinguish 2 sessions with same id on different contexts)
         */
        private String _virtualHost;
        
        
        /**
         * Unique row in db for session
         */
        private String _rowId;
        
        
        /**
         * Mangled context name (used to help distinguish 2 sessions with same id on different contexts)
         */
        private String _canonicalContext;
        
   
        /**
         * Session from a request.
         *
         * @param request
         */
        protected Session (HttpServletRequest request)
        {
            super(JDBCSessionManager.this,request);
            int maxInterval=getMaxInactiveInterval();
            _expiryTime = (maxInterval <= 0 ? 0 : (System.currentTimeMillis() + maxInterval*1000L));
            _virtualHost = JDBCSessionManager.getVirtualHost(_context);
            _canonicalContext = canonicalize(_context.getContextPath());
            _lastNode = getSessionIdManager().getWorkerName();
        }
        
        
        /**
         * Session restored from database
         * @param sessionId
         * @param rowId
         * @param created
         * @param accessed
         */
        protected Session (String sessionId, String rowId, long created, long accessed)
        {
            super(JDBCSessionManager.this, created, accessed, sessionId);
            _rowId = rowId;
        }
        
        
        protected synchronized String getRowId()
        {
            return _rowId;
        }
        
<<<<<<< HEAD
        public synchronized void setId (String id)
        {
            _id = id;
        }

        public synchronized long getCreated ()
=======
        protected synchronized void setRowId(String rowId)
>>>>>>> 621b1489
        {
            _rowId = rowId;
        }
        
        public synchronized void setVirtualHost (String vhost)
        {
            _virtualHost=vhost;
        }

        public synchronized String getVirtualHost ()
        {
            return _virtualHost;
        }
        
        public synchronized long getLastSaved ()
        {
            return _lastSaved;
        }

        public synchronized void setLastSaved (long time)
        {
            _lastSaved=time;
        }

        public synchronized void setExpiryTime (long time)
        {
            _expiryTime=time;
        }

        public synchronized long getExpiryTime ()
        {
            return _expiryTime;
        }
        

        public synchronized void setCanonicalContext(String str)
        {
            _canonicalContext=str;
        }

        public synchronized String getCanonicalContext ()
        {
            return _canonicalContext;
        }
        
        public void setCookieSet (long ms)
        {
            _cookieSet = ms;
        }

        public synchronized long getCookieSet ()
        {
            return _cookieSet;
        }

        public synchronized void setLastNode (String node)
        {
            _lastNode=node;
        }

        public synchronized String getLastNode ()
        {
            return _lastNode;
        }

        @Override
        public void setAttribute (String name, Object value)
        {
            super.setAttribute(name, value);
            _dirty=true;
        }

        @Override
        public void removeAttribute (String name)
        {
            super.removeAttribute(name);
            _dirty=true;
        }

        @Override
        protected void cookieSet()
        {
            _cookieSet = getAccessed();
        }

<<<<<<< HEAD
         @Override
        public void setAttribute (String name, Object value)
         {
             super.setAttribute(name, value);
             _dirty=true;
         }

         @Override
        public void removeAttribute (String name)
         {
             super.removeAttribute(name);
             _dirty=true;
         }



         @Override
         protected void setClusterId(String clusterId)
         {
             super.setClusterId(clusterId);
             _data.setId(clusterId); 
             _dirty = true;
         }

         @Override
         protected void setNodeId(String nodeId)
         {
             _data.setLastNode(nodeId);
             super.setNodeId(nodeId);
             _dirty = true;
         }

        protected void save() throws Exception
        {
            try
            {
                updateSession(_data);
            }
            finally
            {
                _dirty = false;
            }
        }

         @Override
         protected void cookieSet()
         {
             _data.setCookieSet(_data.getAccessed());
         }

=======
>>>>>>> 621b1489
        /**
         * Entry to session.
         * Called by SessionHandler on inbound request and the session already exists in this node's memory.
         *
         * @see org.eclipse.jetty.server.session.AbstractSession#access(long)
         */
        @Override
        protected boolean access(long time)
        {
            synchronized (this)
            {
                if (super.access(time))
                {
                    int maxInterval=getMaxInactiveInterval();
                    _expiryTime = (maxInterval <= 0 ? 0 : (time + maxInterval*1000L));
                    return true;
                }
                return false;
            }
        }

        /**
         * Exit from session
         * @see org.eclipse.jetty.server.session.AbstractSession#complete()
         */
        @Override
        protected void complete()
        {
            synchronized (this)
            {
                super.complete();
                try
                {
                    if (_dirty)
                    {
                        //The session attributes have changed, write to the db, ensuring
                        //http passivation/activation listeners called
                        willPassivate();                      
                        updateSession(this);
                        didActivate();
                    }
                    else if ((getAccessed() - _lastSaved) >= (getSaveInterval() * 1000L))
                    {
                        updateSessionAccessTime(this);
                    }
                }
                catch (Exception e)
                {
                    LOG.warn("Problem persisting changed session data id="+getId(), e);
                }
                finally
                {
                    _dirty=false;
                }
            }
        }

        @Override
        protected void timeout() throws IllegalStateException
        {
            if (LOG.isDebugEnabled())
                LOG.debug("Timing out session id="+getClusterId());
            super.timeout();
        }
        
        @Override
        public String toString ()
        {
            return "Session rowId="+_rowId+",id="+getId()+",lastNode="+_lastNode+
                            ",created="+getCreationTime()+",accessed="+getAccessed()+
                            ",lastAccessed="+getLastAccessedTime()+",cookieSet="+_cookieSet+
                            "lastSaved="+_lastSaved;
        }
    }




    /**
     * ClassLoadingObjectInputStream
     *
     * Used to persist the session attribute map
     */
    protected class ClassLoadingObjectInputStream extends ObjectInputStream
    {
        public ClassLoadingObjectInputStream(java.io.InputStream in) throws IOException
        {
            super(in);
        }

        public ClassLoadingObjectInputStream () throws IOException
        {
            super();
        }

        @Override
        public Class<?> resolveClass (java.io.ObjectStreamClass cl) throws IOException, ClassNotFoundException
        {
            try
            {
                return Class.forName(cl.getName(), false, Thread.currentThread().getContextClassLoader());
            }
            catch (ClassNotFoundException e)
            {
                return super.resolveClass(cl);
            }
        }
    }


    /**
     * Set the time in seconds which is the interval between
     * saving the session access time to the database.
     *
     * This is an optimization that prevents the database from
     * being overloaded when a session is accessed very frequently.
     *
     * On session exit, if the session attributes have NOT changed,
     * the time at which we last saved the accessed
     * time is compared to the current accessed time. If the interval
     * is at least saveIntervalSecs, then the access time will be
     * persisted to the database.
     *
     * If any session attribute does change, then the attributes and
     * the accessed time are persisted.
     *
     * @param sec
     */
    public void setSaveInterval (long sec)
    {
        _saveIntervalSec=sec;
    }

    public long getSaveInterval ()
    {
        return _saveIntervalSec;
    }



    /**
     * A method that can be implemented in subclasses to support
     * distributed caching of sessions. This method will be
     * called whenever the session is written to the database
     * because the session data has changed.
     *
     * This could be used eg with a JMS backplane to notify nodes
     * that the session has changed and to delete the session from
     * the node's cache, and re-read it from the database.
     * @param session
     */
    public void cacheInvalidate (Session session)
    {

    }


    /**
     * A session has been requested by its id on this node.
     *
     * Load the session by id AND context path from the database.
     * Multiple contexts may share the same session id (due to dispatching)
     * but they CANNOT share the same contents.
     *
     * Check if last node id is my node id, if so, then the session we have
     * in memory cannot be stale. If another node used the session last, then
     * we need to refresh from the db.
     *
     * NOTE: this method will go to the database, so if you only want to check
     * for the existence of a Session in memory, use _sessions.get(id) instead.
     *
     * @see org.eclipse.jetty.server.session.AbstractSessionManager#getSession(java.lang.String)
     */
    @Override
    public Session getSession(String idInCluster)
    {
        Session session = null;
        Session memSession = (Session)_sessions.get(idInCluster);

        synchronized (this)
        {
            try
            {
                //check if we need to reload the session -
                //as an optimization, don't reload on every access
                //to reduce the load on the database. This introduces a window of
                //possibility that the node may decide that the session is local to it,
                //when the session has actually been live on another node, and then
                //re-migrated to this node. This should be an extremely rare occurrence,
                //as load-balancers are generally well-behaved and consistently send
                //sessions to the same node, changing only iff that node fails.
                //Session data = null;
                long now = System.currentTimeMillis();
                if (LOG.isDebugEnabled())
                {
                    if (memSession==null)
                        LOG.debug("getSession("+idInCluster+"): not in session map,"+
                                " now="+now+
                                " lastSaved="+(memSession==null?0:memSession._lastSaved)+
                                " interval="+(_saveIntervalSec * 1000L));
                    else
                        LOG.debug("getSession("+idInCluster+"): in session map, "+
                                " now="+now+
                                " lastSaved="+(memSession==null?0:memSession._lastSaved)+
                                " interval="+(_saveIntervalSec * 1000L)+
                                " lastNode="+memSession._lastNode+
                                " thisNode="+getSessionIdManager().getWorkerName()+
                                " difference="+(now - memSession._lastSaved));
                }

                if (memSession==null)
                {
                    LOG.debug("getSession("+idInCluster+"): no session in session map. Reloading session data from db.");
                    session = loadSession(idInCluster, canonicalize(_context.getContextPath()), getVirtualHost(_context));
                }
                else if ((now - memSession._lastSaved) >= (_saveIntervalSec * 1000L))
                {
                    LOG.debug("getSession("+idInCluster+"): stale session. Reloading session data from db.");
                    session = loadSession(idInCluster, canonicalize(_context.getContextPath()), getVirtualHost(_context));
                }
                else
                {
                    LOG.debug("getSession("+idInCluster+"): session in session map");
                    session = memSession;
                }

                //If we have a session
                if (session != null)
                {
                    //If the session was last used on a different node, or session doesn't exist on this node
                    if (!session.getLastNode().equals(getSessionIdManager().getWorkerName()) || memSession==null)
                    {
                        //if session doesn't expire, or has not already expired, update it and put it in this nodes' memory
                        if (session._expiryTime <= 0 || session._expiryTime > now)
                        {
                            if (LOG.isDebugEnabled()) LOG.debug("getSession("+idInCluster+"): lastNode="+session.getLastNode()+" thisNode="+getSessionIdManager().getWorkerName());
                            session.setLastNode(getSessionIdManager().getWorkerName());                            
                            _sessions.put(idInCluster, session);
                            session.didActivate();
                            //TODO is this the best way to do this? Or do this on the way out using
                            //the _dirty flag?
                            updateSessionNode(session);
                        }
                        else
                        {
                            LOG.debug("getSession ({}): Session has expired", idInCluster);  
                            session=null;
                        }

                    }
                    else
                       LOG.debug("getSession({}): Session not stale {}", idInCluster,session);
                }
                else
                {
                    //No session in db with matching id and context path.
                    LOG.debug("getSession({}): No session in database matching id={}",idInCluster,idInCluster);
                }

                return session;
            }
            catch (Exception e)
            {
                LOG.warn("Unable to get session", e);
                return null;
            }
        }
    }

    /**
     * Get the number of sessions.
     *
     * @see org.eclipse.jetty.server.session.AbstractSessionManager#getSessions()
     */
    @Override
    public int getSessions()
    {
        int size = 0;
        synchronized (this)
        {
            size = _sessions.size();
        }
        return size;
    }


    /**
     * Start the session manager.
     *
     * @see org.eclipse.jetty.server.session.AbstractSessionManager#doStart()
     */
    @Override
    public void doStart() throws Exception
    {
        if (_sessionIdManager==null)
            throw new IllegalStateException("No session id manager defined");

        _jdbcSessionIdMgr = (JDBCSessionIdManager)_sessionIdManager;

        _sessions = new ConcurrentHashMap<String, AbstractSession>();

        super.doStart();
    }


    /**
     * Stop the session manager.
     *
     * @see org.eclipse.jetty.server.session.AbstractSessionManager#doStop()
     */
    @Override
    public void doStop() throws Exception
    {
        _sessions.clear();
        _sessions = null;

        super.doStop();
    }

    @Override
    protected void invalidateSessions()
    {
        //Do nothing - we don't want to remove and
        //invalidate all the sessions because this
        //method is called from doStop(), and just
        //because this context is stopping does not
        //mean that we should remove the session from
        //any other nodes
    }

    
    /**
     * 
     * @see org.eclipse.jetty.server.SessionManager#renewSessionId(java.lang.String, java.lang.String, java.lang.String, java.lang.String)
     */
    public void renewSessionId (String oldClusterId, String oldNodeId, String newClusterId, String newNodeId)
    {
        Session session = null;
        synchronized (this)
        {
            try
            {
                session = (Session)_sessions.remove(oldClusterId);
                if (session != null)
                {
                    session.setClusterId(newClusterId); //update ids
                    session.setNodeId(newNodeId);
                    _sessions.put(newClusterId, session); //put it into list in memory
                    session.save(); //update database
                }
            }
            catch (Exception e)
            {
                LOG.warn(e);
            }
        }
    }

    

    /**
     * Invalidate a session.
     *
     * @param idInCluster
     */
    protected void invalidateSession (String idInCluster)
    {
        Session session = null;
        synchronized (this)
        {
            session = (Session)_sessions.get(idInCluster);
        }

        if (session != null)
        {
            session.invalidate();
        }
    }

    /**
     * Delete an existing session, both from the in-memory map and
     * the database.
     *
     * @see org.eclipse.jetty.server.session.AbstractSessionManager#removeSession(java.lang.String)
     */
    @Override
    protected boolean removeSession(String idInCluster)
    {
        synchronized (this)
        {
            Session session = (Session)_sessions.remove(idInCluster);
            try
            {
                if (session != null)
                    deleteSession(session);
            }
            catch (Exception e)
            {
                LOG.warn("Problem deleting session id="+idInCluster, e);
            }
            return session!=null;
        }
    }


    /**
     * Add a newly created session to our in-memory list for this node and persist it.
     *
     * @see org.eclipse.jetty.server.session.AbstractSessionManager#addSession(org.eclipse.jetty.server.session.AbstractSession)
     */
    @Override
    protected void addSession(AbstractSession session)
    {
        if (session==null)
            return;

        synchronized (this)
        {
            _sessions.put(session.getClusterId(), session);
        }

        //TODO or delay the store until exit out of session? If we crash before we store it
        //then session data will be lost.
        try
        {
            synchronized (session)
            {
                session.willPassivate();
                storeSession(((JDBCSessionManager.Session)session));
                session.didActivate();
            }
        }
        catch (Exception e)
        {
            LOG.warn("Unable to store new session id="+session.getId() , e);
        }
    }


    /**
     * Make a new Session.
     *
     * @see org.eclipse.jetty.server.session.AbstractSessionManager#newSession(javax.servlet.http.HttpServletRequest)
     */
    @Override
    protected AbstractSession newSession(HttpServletRequest request)
    {
        return new Session(request);
    }

    /* ------------------------------------------------------------ */
    /** Remove session from manager
     * @param session The session to remove
     * @param invalidate True if {@link HttpSessionListener#sessionDestroyed(HttpSessionEvent)} and
     * {@link SessionIdManager#invalidateAll(String)} should be called.
     */
    @Override
    public void removeSession(AbstractSession session, boolean invalidate)
    {
        // Remove session from context and global maps
        boolean removed = false;

        synchronized (this)
        {
            //take this session out of the map of sessions for this context
            if (getSession(session.getClusterId()) != null)
            {
                removed = true;
                removeSession(session.getClusterId());
            }
        }

        if (removed)
        {
            // Remove session from all context and global id maps
            _sessionIdManager.removeSession(session);

            if (invalidate)
                _sessionIdManager.invalidateAll(session.getClusterId());

            if (invalidate && !_sessionListeners.isEmpty())
            {
                HttpSessionEvent event=new HttpSessionEvent(session);
                for (HttpSessionListener l : _sessionListeners)
                    l.sessionDestroyed(event);
            }
            if (!invalidate)
            {
                session.willPassivate();
            }
        }
    }


    /**
     * Expire any Sessions we have in memory matching the list of
     * expired Session ids.
     *
     * @param sessionIds
     */
    protected void expire (List<?> sessionIds)
    {
        //don't attempt to scavenge if we are shutting down
        if (isStopping() || isStopped())
            return;

        //Remove any sessions we already have in memory that match the ids
        Thread thread=Thread.currentThread();
        ClassLoader old_loader=thread.getContextClassLoader();
        ListIterator<?> itor = sessionIds.listIterator();

        try
        {
            while (itor.hasNext())
            {
                String sessionId = (String)itor.next();
                if (LOG.isDebugEnabled())
                    LOG.debug("Expiring session id "+sessionId);

                Session session = (Session)_sessions.get(sessionId);
                if (session != null)
                {
                    session.timeout();
                    itor.remove();
                }
                else
                {
                    if (LOG.isDebugEnabled())
                        LOG.debug("Unrecognized session id="+sessionId);
                }
            }
        }
        catch (Throwable t)
        {
            LOG.warn("Problem expiring sessions", t);
        }
        finally
        {
            thread.setContextClassLoader(old_loader);
        }
    }


    /**
     * Load a session from the database
     * @param id
     * @return the session data that was loaded
     * @throws Exception
     */
    protected Session loadSession (final String id, final String canonicalContextPath, final String vhost)
    throws Exception
    {
        final AtomicReference<Session> _reference = new AtomicReference<Session>();
        final AtomicReference<Exception> _exception = new AtomicReference<Exception>();
        Runnable load = new Runnable()
        {
            @SuppressWarnings("unchecked")
            public void run()
            {
                Session session = null;
                Connection connection=null;
                PreparedStatement statement = null;
                try
                {
                    connection = getConnection();
                    statement = _jdbcSessionIdMgr._dbAdaptor.getLoadStatement(connection, id, canonicalContextPath, vhost);
                    ResultSet result = statement.executeQuery();
                    if (result.next())
                    {                    
                        session = new Session(id, result.getString(_jdbcSessionIdMgr._sessionTableRowId), result.getLong("createTime"), result.getLong("accessTime"));
                        session.setCookieSet(result.getLong("cookieTime"));
                        session.setLastAccessedTime(result.getLong("lastAccessTime"));
                        session.setLastNode(result.getString("lastNode"));
                        session.setLastSaved(result.getLong("lastSavedTime"));
                        session.setExpiryTime(result.getLong("expiryTime"));
                        session.setCanonicalContext(result.getString("contextPath"));
                        session.setVirtualHost(result.getString("virtualHost"));
                                           
                        InputStream is = ((JDBCSessionIdManager)getSessionIdManager())._dbAdaptor.getBlobInputStream(result, "map");
                        ClassLoadingObjectInputStream ois = new ClassLoadingObjectInputStream (is);
                        Object o = ois.readObject();
                        session.addAttributes((Map<String,Object>)o);
                        ois.close();

                        if (LOG.isDebugEnabled())
                            LOG.debug("LOADED session "+session);
                    }
                    _reference.set(session);
                }
                catch (Exception e)
                {
                    _exception.set(e);
                }
                finally
                {
                    if (connection!=null)
                    {
                        try { connection.close();}
                        catch(Exception e) { LOG.warn(e); }
                    }
                }
            }
        };

        if (_context==null)
            load.run();
        else
            _context.getContextHandler().handle(load);

        if (_exception.get()!=null)
            throw _exception.get();

        return _reference.get();
    }

    /**
     * Insert a session into the database.
     *
     * @param data
     * @throws Exception
     */
    protected void storeSession (Session session)
    throws Exception
    {
        if (session==null)
            return;

        //put into the database
        Connection connection = getConnection();
        PreparedStatement statement = null;
        try
        {
            String rowId = calculateRowId(session);

            long now = System.currentTimeMillis();
            connection.setAutoCommit(true);
            statement = connection.prepareStatement(_jdbcSessionIdMgr._insertSession);
            statement.setString(1, rowId); //rowId
            statement.setString(2, session.getId()); //session id
            statement.setString(3, session.getCanonicalContext()); //context path
            statement.setString(4, session.getVirtualHost()); //first vhost
            statement.setString(5, getSessionIdManager().getWorkerName());//my node id
            statement.setLong(6, session.getAccessed());//accessTime
            statement.setLong(7, session.getLastAccessedTime()); //lastAccessTime
            statement.setLong(8, session.getCreationTime()); //time created
            statement.setLong(9, session.getCookieSet());//time cookie was set
            statement.setLong(10, now); //last saved time
            statement.setLong(11, session.getExpiryTime());

            ByteArrayOutputStream baos = new ByteArrayOutputStream();
            ObjectOutputStream oos = new ObjectOutputStream(baos);
            oos.writeObject(session.getAttributeMap());
            byte[] bytes = baos.toByteArray();

            ByteArrayInputStream bais = new ByteArrayInputStream(bytes);
            statement.setBinaryStream(12, bais, bytes.length);//attribute map as blob

            statement.executeUpdate();
            session.setRowId(rowId); //set it on the in-memory data as well as in db
            session.setLastSaved(now);


            if (LOG.isDebugEnabled())
                LOG.debug("Stored session "+session);
        }
        finally
        {
            if (connection!=null)
                connection.close();
        }
    }


    /**
     * Update data on an existing persisted session.
     *
     * @param data the session
     * @throws Exception
     */
    protected void updateSession (Session data)
    throws Exception
    {
        if (data==null)
            return;

        Connection connection = getConnection();
        PreparedStatement statement = null;
        try
        {
            long now = System.currentTimeMillis();
            connection.setAutoCommit(true);
            statement = connection.prepareStatement(_jdbcSessionIdMgr._updateSession);
<<<<<<< HEAD
            statement.setString(1, data.getId());
            statement.setString(2, getSessionIdManager().getWorkerName());//my node id
            statement.setLong(3, data.getAccessed());//accessTime
            statement.setLong(4, data.getLastAccessed()); //lastAccessTime
            statement.setLong(5, now); //last saved time
            statement.setLong(6, data.getExpiryTime());
=======
            statement.setString(1, getSessionIdManager().getWorkerName());//my node id
            statement.setLong(2, data.getAccessed());//accessTime
            statement.setLong(3, data.getLastAccessedTime()); //lastAccessTime
            statement.setLong(4, now); //last saved time
            statement.setLong(5, data.getExpiryTime());
>>>>>>> 621b1489

            ByteArrayOutputStream baos = new ByteArrayOutputStream();
            ObjectOutputStream oos = new ObjectOutputStream(baos);
            oos.writeObject(data.getAttributeMap());
            byte[] bytes = baos.toByteArray();
            ByteArrayInputStream bais = new ByteArrayInputStream(bytes);

            statement.setBinaryStream(7, bais, bytes.length);//attribute map as blob
            statement.setString(8, data.getRowId()); //rowId
            statement.executeUpdate();

            data.setLastSaved(now);
            if (LOG.isDebugEnabled())
                LOG.debug("Updated session "+data);
        }
        finally
        {
            if (connection!=null)
                connection.close();
        }
    }


    /**
     * Update the node on which the session was last seen to be my node.
     *
     * @param data the session
     * @throws Exception
     */
    protected void updateSessionNode (Session data)
    throws Exception
    {
        String nodeId = getSessionIdManager().getWorkerName();
        Connection connection = getConnection();
        PreparedStatement statement = null;
        try
        {
            connection.setAutoCommit(true);
            statement = connection.prepareStatement(_jdbcSessionIdMgr._updateSessionNode);
            statement.setString(1, nodeId);
            statement.setString(2, data.getRowId());
            statement.executeUpdate();
            statement.close();
            if (LOG.isDebugEnabled())
                LOG.debug("Updated last node for session id="+data.getId()+", lastNode = "+nodeId);
        }
        finally
        {
            if (connection!=null)
                connection.close();
        }
    }

    /**
     * Persist the time the session was last accessed.
     *
     * @param data the session
     * @throws Exception
     */
    private void updateSessionAccessTime (Session data)
    throws Exception
    {
        Connection connection = getConnection();
        PreparedStatement statement = null;
        try
        {
            long now = System.currentTimeMillis();
            connection.setAutoCommit(true);
            statement = connection.prepareStatement(_jdbcSessionIdMgr._updateSessionAccessTime);
            statement.setString(1, getSessionIdManager().getWorkerName());
            statement.setLong(2, data.getAccessed());
            statement.setLong(3, data.getLastAccessedTime());
            statement.setLong(4, now);
            statement.setLong(5, data.getExpiryTime());
            statement.setString(6, data.getRowId());
            statement.executeUpdate();
            data.setLastSaved(now);
            statement.close();
            if (LOG.isDebugEnabled())
                LOG.debug("Updated access time session id="+data.getId());
        }
        finally
        {
            if (connection!=null)
                connection.close();
        }
    }




    /**
     * Delete a session from the database. Should only be called
     * when the session has been invalidated.
     *
     * @param data
     * @throws Exception
     */
    protected void deleteSession (Session data)
    throws Exception
    {
        Connection connection = getConnection();
        PreparedStatement statement = null;
        try
        {
            connection.setAutoCommit(true);
            statement = connection.prepareStatement(_jdbcSessionIdMgr._deleteSession);
            statement.setString(1, data.getRowId());
            statement.executeUpdate();
            if (LOG.isDebugEnabled())
                LOG.debug("Deleted Session "+data);
        }
        finally
        {
            if (connection!=null)
                connection.close();
        }
    }



    /**
     * Get a connection from the driver.
     * @return
     * @throws SQLException
     */
    private Connection getConnection ()
    throws SQLException
    {
        return ((JDBCSessionIdManager)getSessionIdManager()).getConnection();
    }

    /**
     * Calculate a unique id for this session across the cluster.
     *
     * Unique id is composed of: contextpath_virtualhost0_sessionid
     * @param data
     * @return
     */
    private String calculateRowId (Session data)
    {
        String rowId = canonicalize(_context.getContextPath());
        rowId = rowId + "_" + getVirtualHost(_context);
        rowId = rowId+"_"+data.getId();
        return rowId;
    }

    /**
     * Get the first virtual host for the context.
     *
     * Used to help identify the exact session/contextPath.
     *
     * @return 0.0.0.0 if no virtual host is defined
     */
    private static String getVirtualHost (ContextHandler.Context context)
    {
        String vhost = "0.0.0.0";

        if (context==null)
            return vhost;

        String [] vhosts = context.getContextHandler().getVirtualHosts();
        if (vhosts==null || vhosts.length==0 || vhosts[0]==null)
            return vhost;

        return vhosts[0];
    }

    /**
     * Make an acceptable file name from a context path.
     *
     * @param path
     * @return
     */
    private static String canonicalize (String path)
    {
        if (path==null)
            return "";

        return path.replace('/', '_').replace('.','_').replace('\\','_');
    }
}<|MERGE_RESOLUTION|>--- conflicted
+++ resolved
@@ -87,13 +87,6 @@
      */
     public class Session extends AbstractSession
     {
-<<<<<<< HEAD
-        private String _id;
-        private String _rowId;
-        private long _accessed;
-        private long _lastAccessed;
-        private long _maxIdleMs=-1;
-=======
         private static final long serialVersionUID = 5208464051134226143L;
         
         /**
@@ -105,7 +98,6 @@
         /**
          * Time in msec since the epoch that a session cookie was set for this session
          */
->>>>>>> 621b1489
         private long _cookieSet;
         
         
@@ -180,16 +172,7 @@
             return _rowId;
         }
         
-<<<<<<< HEAD
-        public synchronized void setId (String id)
-        {
-            _id = id;
-        }
-
-        public synchronized long getCreated ()
-=======
         protected synchronized void setRowId(String rowId)
->>>>>>> 621b1489
         {
             _rowId = rowId;
         }
@@ -275,59 +258,6 @@
             _cookieSet = getAccessed();
         }
 
-<<<<<<< HEAD
-         @Override
-        public void setAttribute (String name, Object value)
-         {
-             super.setAttribute(name, value);
-             _dirty=true;
-         }
-
-         @Override
-        public void removeAttribute (String name)
-         {
-             super.removeAttribute(name);
-             _dirty=true;
-         }
-
-
-
-         @Override
-         protected void setClusterId(String clusterId)
-         {
-             super.setClusterId(clusterId);
-             _data.setId(clusterId); 
-             _dirty = true;
-         }
-
-         @Override
-         protected void setNodeId(String nodeId)
-         {
-             _data.setLastNode(nodeId);
-             super.setNodeId(nodeId);
-             _dirty = true;
-         }
-
-        protected void save() throws Exception
-        {
-            try
-            {
-                updateSession(_data);
-            }
-            finally
-            {
-                _dirty = false;
-            }
-        }
-
-         @Override
-         protected void cookieSet()
-         {
-             _data.setCookieSet(_data.getAccessed());
-         }
-
-=======
->>>>>>> 621b1489
         /**
          * Entry to session.
          * Called by SessionHandler on inbound request and the session already exists in this node's memory.
@@ -385,6 +315,21 @@
             }
         }
 
+        protected void save() throws Exception
+        {
+            synchronized (this)
+            {
+                try
+                {
+                    updateSession(this);
+                }
+                finally
+                {
+                    _dirty = false;
+                }
+            }
+        }
+        
         @Override
         protected void timeout() throws IllegalStateException
         {
@@ -1020,20 +965,12 @@
             long now = System.currentTimeMillis();
             connection.setAutoCommit(true);
             statement = connection.prepareStatement(_jdbcSessionIdMgr._updateSession);
-<<<<<<< HEAD
             statement.setString(1, data.getId());
             statement.setString(2, getSessionIdManager().getWorkerName());//my node id
             statement.setLong(3, data.getAccessed());//accessTime
-            statement.setLong(4, data.getLastAccessed()); //lastAccessTime
+            statement.setLong(4, data.getLastAccessedTime()); //lastAccessTime
             statement.setLong(5, now); //last saved time
             statement.setLong(6, data.getExpiryTime());
-=======
-            statement.setString(1, getSessionIdManager().getWorkerName());//my node id
-            statement.setLong(2, data.getAccessed());//accessTime
-            statement.setLong(3, data.getLastAccessedTime()); //lastAccessTime
-            statement.setLong(4, now); //last saved time
-            statement.setLong(5, data.getExpiryTime());
->>>>>>> 621b1489
 
             ByteArrayOutputStream baos = new ByteArrayOutputStream();
             ObjectOutputStream oos = new ObjectOutputStream(baos);
