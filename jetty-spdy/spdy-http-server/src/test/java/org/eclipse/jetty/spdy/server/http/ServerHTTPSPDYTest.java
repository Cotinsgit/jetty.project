//
//  ========================================================================
//  Copyright (c) 1995-2013 Mort Bay Consulting Pty. Ltd.
//  ------------------------------------------------------------------------
//  All rights reserved. This program and the accompanying materials
//  are made available under the terms of the Eclipse Public License v1.0
//  and Apache License v2.0 which accompanies this distribution.
//
//      The Eclipse Public License is available at
//      http://www.eclipse.org/legal/epl-v10.html
//
//      The Apache License v2.0 is available at
//      http://www.opensource.org/licenses/apache2.0.php
//
//  You may elect to redistribute this code under either of these licenses.
//  ========================================================================
//

package org.eclipse.jetty.spdy.server.http;

import java.io.ByteArrayOutputStream;
import java.io.IOException;
import java.io.InputStream;
import java.io.OutputStream;
import java.nio.ByteBuffer;
import java.nio.charset.Charset;
import java.util.Arrays;
import java.util.concurrent.CountDownLatch;
import java.util.concurrent.TimeUnit;
import java.util.concurrent.atomic.AtomicInteger;

import javax.servlet.ServletException;
import javax.servlet.ServletOutputStream;
import javax.servlet.http.Cookie;
import javax.servlet.http.HttpServletRequest;
import javax.servlet.http.HttpServletResponse;

import org.eclipse.jetty.continuation.Continuation;
import org.eclipse.jetty.continuation.ContinuationSupport;
import org.eclipse.jetty.server.HttpChannel;
import org.eclipse.jetty.server.Request;
import org.eclipse.jetty.server.handler.AbstractHandler;
import org.eclipse.jetty.spdy.api.BytesDataInfo;
import org.eclipse.jetty.spdy.api.DataInfo;
import org.eclipse.jetty.spdy.api.ReplyInfo;
import org.eclipse.jetty.spdy.api.Session;
import org.eclipse.jetty.spdy.api.Stream;
import org.eclipse.jetty.spdy.api.StreamFrameListener;
import org.eclipse.jetty.spdy.api.StringDataInfo;
import org.eclipse.jetty.spdy.api.SynInfo;
import org.eclipse.jetty.util.Fields;
import org.eclipse.jetty.util.log.StdErrLog;
import org.junit.Assert;
import org.junit.Test;

import static org.hamcrest.CoreMatchers.containsString;
import static org.hamcrest.CoreMatchers.is;
import static org.junit.Assert.assertEquals;
import static org.junit.Assert.assertNotNull;
import static org.junit.Assert.assertThat;
import static org.junit.Assert.assertTrue;

public class ServerHTTPSPDYTest extends AbstractHTTPSPDYTest
{
    public ServerHTTPSPDYTest(short version)
    {
        super(version);
    }

    @Test
    public void testSimpleGET() throws Exception
    {
        final String path = "/foo";
        final CountDownLatch handlerLatch = new CountDownLatch(1);
        Session session = startClient(version, startHTTPServer(version, new AbstractHandler()
        {
            @Override
            public void handle(String target, Request request, HttpServletRequest httpRequest, HttpServletResponse httpResponse)
                    throws IOException, ServletException
            {
                request.setHandled(true);
                assertEquals("GET", httpRequest.getMethod());
                assertEquals(path, target);
                assertEquals(path, httpRequest.getRequestURI());
                assertThat("accept-encoding is set to gzip, even if client didn't set it",
                        httpRequest.getHeader("accept-encoding"), containsString("gzip"));
                assertThat(httpRequest.getHeader("host"), is("localhost:" + connector.getLocalPort()));
                handlerLatch.countDown();
            }
        }), null);

        Fields headers = SPDYTestUtils.createHeaders("localhost", connector.getLocalPort(), version, "GET", path);
        final CountDownLatch replyLatch = new CountDownLatch(1);
        session.syn(new SynInfo(headers, true), new StreamFrameListener.Adapter()
        {
            @Override
            public void onReply(Stream stream, ReplyInfo replyInfo)
            {
                assertTrue(replyInfo.isClose());
                Fields replyHeaders = replyInfo.getHeaders();
                assertTrue(replyHeaders.get(HTTPSPDYHeader.STATUS.name(version)).value().contains("200"));
                replyLatch.countDown();
            }
        });
        assertTrue(handlerLatch.await(5, TimeUnit.SECONDS));
        assertTrue(replyLatch.await(5, TimeUnit.SECONDS));
    }

    @Test
    public void testGETWithQueryString() throws Exception
    {
        final String path = "/foo";
        final String query = "p=1";
        final String uri = path + "?" + query;
        final CountDownLatch handlerLatch = new CountDownLatch(1);
        Session session = startClient(version, startHTTPServer(version, new AbstractHandler()
        {
            @Override
            public void handle(String target, Request request, HttpServletRequest httpRequest, HttpServletResponse httpResponse)
                    throws IOException, ServletException
            {
                request.setHandled(true);
                assertEquals("GET", httpRequest.getMethod());
                assertEquals(path, target);
                assertEquals(path, httpRequest.getRequestURI());
                assertEquals(query, httpRequest.getQueryString());
                handlerLatch.countDown();
            }
        }), null);

        Fields headers = SPDYTestUtils.createHeaders("localhost", connector.getPort(), version, "GET", uri);
        final CountDownLatch replyLatch = new CountDownLatch(1);
        session.syn(new SynInfo(headers, true), new StreamFrameListener.Adapter()
        {
            @Override
            public void onReply(Stream stream, ReplyInfo replyInfo)
            {
                assertTrue(replyInfo.isClose());
                Fields replyHeaders = replyInfo.getHeaders();
                assertTrue(replyHeaders.get(HTTPSPDYHeader.STATUS.name(version)).value().contains("200"));
                replyLatch.countDown();
            }
        });
        assertTrue(handlerLatch.await(5, TimeUnit.SECONDS));
        assertTrue(replyLatch.await(5, TimeUnit.SECONDS));
    }

    @Test
    public void testGETWithCookies() throws Exception
    {
        final String path = "/foo";
        final String uri = path;
        final String cookie1 = "cookie1";
        final String cookie2 = "cookie2";
        final String cookie1Value = "cookie 1 value";
        final String cookie2Value = "cookie 2 value";
        final CountDownLatch handlerLatch = new CountDownLatch(1);
        Session session = startClient(version, startHTTPServer(version, new AbstractHandler()
        {
            @Override
            public void handle(String target, Request request, HttpServletRequest httpRequest, HttpServletResponse httpResponse)
                    throws IOException, ServletException
            {
                request.setHandled(true);
                httpResponse.addCookie(new Cookie(cookie1, cookie1Value));
                httpResponse.addCookie(new Cookie(cookie2, cookie2Value));
                assertThat("method is GET", httpRequest.getMethod(), is("GET"));
                assertThat("target is /foo", target, is(path));
                assertThat("requestUri is /foo", httpRequest.getRequestURI(), is(path));
                handlerLatch.countDown();
            }
        }), null);

        Fields headers = SPDYTestUtils.createHeaders("localhost", connector.getPort(), version, "GET", uri);
        final CountDownLatch replyLatch = new CountDownLatch(1);
        session.syn(new SynInfo(headers, true), new StreamFrameListener.Adapter()
        {
            @Override
            public void onReply(Stream stream, ReplyInfo replyInfo)
            {
                assertThat("isClose is true", replyInfo.isClose(), is(true));
                Fields replyHeaders = replyInfo.getHeaders();
                assertThat("response code is 200 OK", replyHeaders.get(HTTPSPDYHeader.STATUS.name(version)).value()
                        .contains("200"), is(true));
                assertThat(replyInfo.getHeaders().get("Set-Cookie").values()[0], is(cookie1 + "=\"" + cookie1Value +
                        "\""));
                assertThat(replyInfo.getHeaders().get("Set-Cookie").values()[1], is(cookie2 + "=\"" + cookie2Value +
                        "\""));
                replyLatch.countDown();
            }
        });
        assertTrue(handlerLatch.await(5, TimeUnit.SECONDS));
        assertTrue(replyLatch.await(5, TimeUnit.SECONDS));
    }

    @Test
    public void testHEAD() throws Exception
    {
        final String path = "/foo";
        final CountDownLatch handlerLatch = new CountDownLatch(1);
        Session session = startClient(version, startHTTPServer(version, new AbstractHandler()
        {
            @Override
            public void handle(String target, Request request, HttpServletRequest httpRequest, HttpServletResponse httpResponse)
                    throws IOException, ServletException
            {
                request.setHandled(true);
                assertEquals("HEAD", httpRequest.getMethod());
                assertEquals(path, target);
                assertEquals(path, httpRequest.getRequestURI());
                handlerLatch.countDown();
            }
        }), null);

        Fields headers = SPDYTestUtils.createHeaders("localhost", connector.getPort(), version, "HEAD", path);
        final CountDownLatch replyLatch = new CountDownLatch(1);
        session.syn(new SynInfo(headers, true), new StreamFrameListener.Adapter()
        {
            @Override
            public void onReply(Stream stream, ReplyInfo replyInfo)
            {
                assertTrue(replyInfo.isClose());
                Fields replyHeaders = replyInfo.getHeaders();
                assertTrue(replyHeaders.get(HTTPSPDYHeader.STATUS.name(version)).value().contains("200"));
                replyLatch.countDown();
            }
        });
        assertTrue(handlerLatch.await(5, TimeUnit.SECONDS));
        assertTrue(replyLatch.await(5, TimeUnit.SECONDS));
    }

    @Test
    public void testPOSTWithParameters() throws Exception
    {
        final String path = "/foo";
        final String data = "a=1&b=2";
        final CountDownLatch handlerLatch = new CountDownLatch(1);
        Session session = startClient(version, startHTTPServer(version, new AbstractHandler()
        {
            @Override
            public void handle(String target, Request request, HttpServletRequest httpRequest, HttpServletResponse httpResponse)
                    throws IOException, ServletException
            {
                request.setHandled(true);
                assertEquals("POST", httpRequest.getMethod());
                assertEquals("1", httpRequest.getParameter("a"));
                assertEquals("2", httpRequest.getParameter("b"));
                assertNotNull(httpRequest.getRemoteHost());
                assertNotNull(httpRequest.getRemotePort());
                assertNotNull(httpRequest.getRemoteAddr());
                assertNotNull(httpRequest.getLocalPort());
                assertNotNull(httpRequest.getLocalName());
                assertNotNull(httpRequest.getLocalAddr());
                assertNotNull(httpRequest.getServerPort());
                assertNotNull(httpRequest.getServerName());
                handlerLatch.countDown();
            }
        }), null);

        Fields headers = SPDYTestUtils.createHeaders("localhost", connector.getPort(), version, "POST", path);
        headers.put("content-type", "application/x-www-form-urlencoded");
        final CountDownLatch replyLatch = new CountDownLatch(1);
        Stream stream = session.syn(new SynInfo(5, TimeUnit.SECONDS, headers, false, (byte)0),
                new StreamFrameListener.Adapter()
                {
                    @Override
                    public void onReply(Stream stream, ReplyInfo replyInfo)
                    {
                        assertTrue(replyInfo.isClose());
                        Fields replyHeaders = replyInfo.getHeaders();
                        assertTrue(replyHeaders.get(HTTPSPDYHeader.STATUS.name(version)).value().contains("200"));
                        replyLatch.countDown();
                    }
                });
        stream.data(new StringDataInfo(data, true));

        assertTrue(handlerLatch.await(5, TimeUnit.SECONDS));
        assertTrue(replyLatch.await(5, TimeUnit.SECONDS));
    }

    @Test
    public void testPOSTWithParametersInTwoFramesTwoReads() throws Exception
    {
        final String path = "/foo";
        final String data1 = "a=1&";
        final String data2 = "b=2";
        final CountDownLatch handlerLatch = new CountDownLatch(1);
        Session session = startClient(version, startHTTPServer(version, new AbstractHandler()
        {
            @Override
            public void handle(String target, Request request, HttpServletRequest httpRequest, HttpServletResponse httpResponse)
                    throws IOException, ServletException
            {
                request.setHandled(true);
                assertEquals("POST", httpRequest.getMethod());
                assertEquals("1", httpRequest.getParameter("a"));
                assertEquals("2", httpRequest.getParameter("b"));
                handlerLatch.countDown();
            }
        }), null);

        Fields headers = SPDYTestUtils.createHeaders("localhost", connector.getPort(), version, "POST", path);
        headers.put("content-type", "application/x-www-form-urlencoded");
        final CountDownLatch replyLatch = new CountDownLatch(1);
        Stream stream = session.syn(new SynInfo(5, TimeUnit.SECONDS, headers, false, (byte)0),
                new StreamFrameListener.Adapter()
                {
                    @Override
                    public void onReply(Stream stream, ReplyInfo replyInfo)
                    {
                        assertTrue(replyInfo.isClose());
                        Fields replyHeaders = replyInfo.getHeaders();
                        assertTrue(replyHeaders.get(HTTPSPDYHeader.STATUS.name(version)).value().contains("200"));
                        replyLatch.countDown();
                    }
                });
        // Sleep between the data frames so that they will be read in 2 reads
        stream.data(new StringDataInfo(data1, false));
        Thread.sleep(1000);
        stream.data(new StringDataInfo(data2, true));

        assertTrue(handlerLatch.await(5, TimeUnit.SECONDS));
        assertTrue(replyLatch.await(5, TimeUnit.SECONDS));
    }

    @Test
    public void testPOSTWithParametersInTwoFramesOneRead() throws Exception
    {
        final String path = "/foo";
        final String data1 = "a=1&";
        final String data2 = "b=2";
        final CountDownLatch handlerLatch = new CountDownLatch(1);
        Session session = startClient(version, startHTTPServer(version, new AbstractHandler()
        {
            @Override
            public void handle(String target, Request request, HttpServletRequest httpRequest, HttpServletResponse httpResponse)
                    throws IOException, ServletException
            {
                request.setHandled(true);
                assertEquals("POST", httpRequest.getMethod());
                assertEquals("1", httpRequest.getParameter("a"));
                assertEquals("2", httpRequest.getParameter("b"));
                handlerLatch.countDown();
            }
        }), null);

        Fields headers = SPDYTestUtils.createHeaders("localhost", connector.getPort(), version, "POST", path);
        headers.put("content-type", "application/x-www-form-urlencoded");
        final CountDownLatch replyLatch = new CountDownLatch(1);
        Stream stream = session.syn(new SynInfo(5, TimeUnit.SECONDS, headers, false, (byte)0), new StreamFrameListener.Adapter()
        {
            @Override
            public void onReply(Stream stream, ReplyInfo replyInfo)
            {
                assertTrue(replyInfo.isClose());
                Fields replyHeaders = replyInfo.getHeaders();
                assertTrue(replyHeaders.toString(), replyHeaders.get(HTTPSPDYHeader.STATUS.name(version)).value().contains("200"));
                replyLatch.countDown();
            }
        });

        // Send the data frames consecutively, so the server reads both frames in one read
        stream.data(new StringDataInfo(data1, false));
        stream.data(new StringDataInfo(data2, true));

        assertTrue(handlerLatch.await(5, TimeUnit.SECONDS));
        assertTrue(replyLatch.await(5, TimeUnit.SECONDS));
    }

    @Test
    public void testGETWithSmallResponseContent() throws Exception
    {
        final String data = "0123456789ABCDEF";
        final CountDownLatch handlerLatch = new CountDownLatch(1);
        Session session = startClient(version, startHTTPServer(version, new AbstractHandler()
        {
            @Override
            public void handle(String target, Request request, HttpServletRequest httpRequest, HttpServletResponse httpResponse)
                    throws IOException, ServletException
            {
                request.setHandled(true);
                httpResponse.setStatus(HttpServletResponse.SC_OK);
                ServletOutputStream output = httpResponse.getOutputStream();
                output.write(data.getBytes("UTF-8"));
                handlerLatch.countDown();
            }
        }), null);

        Fields headers = SPDYTestUtils.createHeaders("localhost", connector.getPort(), version, "GET", "/foo");
        final CountDownLatch replyLatch = new CountDownLatch(1);
        final CountDownLatch dataLatch = new CountDownLatch(1);
        session.syn(new SynInfo(headers, true), new StreamFrameListener.Adapter()
        {
            @Override
            public void onReply(Stream stream, ReplyInfo replyInfo)
            {
                Assert.assertFalse(replyInfo.isClose());
                Fields replyHeaders = replyInfo.getHeaders();
                assertTrue(replyHeaders.get(HTTPSPDYHeader.STATUS.name(version)).value().contains("200"));
                replyLatch.countDown();
            }

            @Override
            public void onData(Stream stream, DataInfo dataInfo)
            {
                assertTrue(dataInfo.isClose());
                assertEquals(data, dataInfo.asString("UTF-8", true));
                dataLatch.countDown();
            }
        });
        assertTrue(handlerLatch.await(5, TimeUnit.SECONDS));
        assertTrue(replyLatch.await(5, TimeUnit.SECONDS));
        assertTrue(dataLatch.await(5, TimeUnit.SECONDS));
    }

    @Test
    public void testGETWithOneByteResponseContent() throws Exception
    {
        final char data = 'x';
        final CountDownLatch handlerLatch = new CountDownLatch(1);
        Session session = startClient(version, startHTTPServer(version, new AbstractHandler()
        {
            @Override
            public void handle(String target, Request request, HttpServletRequest httpRequest, HttpServletResponse httpResponse)
                    throws IOException, ServletException
            {
                request.setHandled(true);
                httpResponse.setStatus(HttpServletResponse.SC_OK);
                ServletOutputStream output = httpResponse.getOutputStream();
                output.write(data);
                handlerLatch.countDown();
            }
        }), null);

        Fields headers = SPDYTestUtils.createHeaders("localhost", connector.getPort(), version, "GET", "/foo");
        final CountDownLatch replyLatch = new CountDownLatch(1);
        final CountDownLatch dataLatch = new CountDownLatch(1);
        session.syn(new SynInfo(headers, true), new StreamFrameListener.Adapter()
        {
            @Override
            public void onReply(Stream stream, ReplyInfo replyInfo)
            {
                Assert.assertFalse(replyInfo.isClose());
                Fields replyHeaders = replyInfo.getHeaders();
                assertTrue(replyHeaders.get(HTTPSPDYHeader.STATUS.name(version)).value().contains("200"));
                replyLatch.countDown();
            }

            @Override
            public void onData(Stream stream, DataInfo dataInfo)
            {
                assertTrue(dataInfo.isClose());
                byte[] bytes = dataInfo.asBytes(true);
                assertEquals(1, bytes.length);
                assertEquals(data, bytes[0]);
                dataLatch.countDown();
            }
        });
        assertTrue(handlerLatch.await(5, TimeUnit.SECONDS));
        assertTrue(replyLatch.await(5, TimeUnit.SECONDS));
        assertTrue(dataLatch.await(5, TimeUnit.SECONDS));
    }

    @Test
    public void testGETWithSmallResponseContentInTwoChunks() throws Exception
    {
        final String data1 = "0123456789ABCDEF";
        final String data2 = "FEDCBA9876543210";
        final CountDownLatch handlerLatch = new CountDownLatch(1);
        Session session = startClient(version, startHTTPServer(version, new AbstractHandler()
        {
            @Override
            public void handle(String target, Request request, HttpServletRequest httpRequest, HttpServletResponse httpResponse)
                    throws IOException, ServletException
            {
                request.setHandled(true);
                httpResponse.setStatus(HttpServletResponse.SC_OK);
                ServletOutputStream output = httpResponse.getOutputStream();
                output.write(data1.getBytes("UTF-8"));
                output.flush();
                output.write(data2.getBytes("UTF-8"));
                handlerLatch.countDown();
            }
        }), null);

        Fields headers = SPDYTestUtils.createHeaders("localhost", connector.getPort(), version, "GET", "/foo");
        final CountDownLatch replyLatch = new CountDownLatch(1);
        final CountDownLatch dataLatch = new CountDownLatch(2);
        session.syn(new SynInfo(headers, true), new StreamFrameListener.Adapter()
        {
            private final AtomicInteger replyFrames = new AtomicInteger();
            private final AtomicInteger dataFrames = new AtomicInteger();

            @Override
            public void onReply(Stream stream, ReplyInfo replyInfo)
            {
                assertEquals(1, replyFrames.incrementAndGet());
                Assert.assertFalse(replyInfo.isClose());
                Fields replyHeaders = replyInfo.getHeaders();
                assertTrue(replyHeaders.get(HTTPSPDYHeader.STATUS.name(version)).value().contains("200"));
                replyLatch.countDown();
            }

            @Override
            public void onData(Stream stream, DataInfo dataInfo)
            {
                int data = dataFrames.incrementAndGet();
                assertTrue(data >= 1 && data <= 2);
                if (data == 1)
                    assertEquals(data1, dataInfo.asString("UTF8", true));
                else
                    assertEquals(data2, dataInfo.asString("UTF8", true));
                dataLatch.countDown();
            }
        });
        assertTrue(handlerLatch.await(5, TimeUnit.SECONDS));
        assertTrue(replyLatch.await(5, TimeUnit.SECONDS));
        assertTrue(dataLatch.await(5, TimeUnit.SECONDS));
    }

    @Test
    public void testGETWithBigResponseContentInOneWrite() throws Exception
    {
        final byte[] data = new byte[128 * 1024];
        Arrays.fill(data, (byte)'x');
        final CountDownLatch handlerLatch = new CountDownLatch(1);
        Session session = startClient(version, startHTTPServer(version, new AbstractHandler()
        {
            @Override
            public void handle(String target, Request request, HttpServletRequest httpRequest, HttpServletResponse httpResponse)
                    throws IOException, ServletException
            {
                request.setHandled(true);
                httpResponse.setStatus(HttpServletResponse.SC_OK);
                ServletOutputStream output = httpResponse.getOutputStream();
                output.write(data);
                handlerLatch.countDown();
            }
        }), null);

        Fields headers = SPDYTestUtils.createHeaders("localhost", connector.getPort(), version, "GET", "/foo");
        final CountDownLatch replyLatch = new CountDownLatch(1);
        final CountDownLatch dataLatch = new CountDownLatch(1);
        session.syn(new SynInfo(headers, true), new StreamFrameListener.Adapter()
        {
            private final AtomicInteger contentBytes = new AtomicInteger();

            @Override
            public void onReply(Stream stream, ReplyInfo replyInfo)
            {
                Assert.assertFalse(replyInfo.isClose());
                Fields replyHeaders = replyInfo.getHeaders();
                assertTrue(replyHeaders.get(HTTPSPDYHeader.STATUS.name(version)).value().contains("200"));
                replyLatch.countDown();
            }

            @Override
            public void onData(Stream stream, DataInfo dataInfo)
            {
                contentBytes.addAndGet(dataInfo.asByteBuffer(true).remaining());
                if (dataInfo.isClose())
                {
                    assertEquals(data.length, contentBytes.get());
                    dataLatch.countDown();
                }
            }
        });
        assertTrue(handlerLatch.await(5, TimeUnit.SECONDS));
        assertTrue(replyLatch.await(5, TimeUnit.SECONDS));
        assertTrue(dataLatch.await(5, TimeUnit.SECONDS));
    }

    @Test
    public void testGETWithBigResponseContentInMultipleWrites() throws Exception
    {
        final byte[] data = new byte[4 * 1024];
        Arrays.fill(data, (byte)'x');
        final int writeTimes = 16;
        final CountDownLatch handlerLatch = new CountDownLatch(1);
        Session session = startClient(version, startHTTPServer(version, new AbstractHandler()
        {
            @Override
            public void handle(String target, Request request, HttpServletRequest httpRequest, HttpServletResponse httpResponse)
                    throws IOException, ServletException
            {
                request.setHandled(true);
                httpResponse.setStatus(HttpServletResponse.SC_OK);
                ServletOutputStream output = httpResponse.getOutputStream();
                for (int i = 0; i < writeTimes; i++)
                {
                    output.write(data);
                }
                handlerLatch.countDown();
            }
        }), null);

        Fields headers = SPDYTestUtils.createHeaders("localhost", connector.getPort(), version, "GET", "/foo");
        final CountDownLatch replyLatch = new CountDownLatch(1);
        final CountDownLatch dataLatch = new CountDownLatch(1);
        session.syn(new SynInfo(headers, true), new StreamFrameListener.Adapter()
        {
            private final AtomicInteger contentBytes = new AtomicInteger();

            @Override
            public void onReply(Stream stream, ReplyInfo replyInfo)
            {
                Assert.assertFalse(replyInfo.isClose());
                Fields replyHeaders = replyInfo.getHeaders();
                assertTrue(replyHeaders.get(HTTPSPDYHeader.STATUS.name(version)).value().contains("200"));
                replyLatch.countDown();
            }

            @Override
            public void onData(Stream stream, DataInfo dataInfo)
            {
                contentBytes.addAndGet(dataInfo.asByteBuffer(true).remaining());
                if (dataInfo.isClose())
                {
                    assertEquals(data.length * writeTimes, contentBytes.get());
                    dataLatch.countDown();
                }
            }
        });
        assertTrue(handlerLatch.await(5, TimeUnit.SECONDS));
        assertTrue(replyLatch.await(5, TimeUnit.SECONDS));
        assertTrue(dataLatch.await(5, TimeUnit.SECONDS));
    }

    @Test
    public void testGETWithBigResponseContentInTwoWrites() throws Exception
    {
        final byte[] data = new byte[128 * 1024];
        Arrays.fill(data, (byte)'y');
        final CountDownLatch handlerLatch = new CountDownLatch(1);
        Session session = startClient(version, startHTTPServer(version, new AbstractHandler()
        {
            @Override
            public void handle(String target, Request request, HttpServletRequest httpRequest, HttpServletResponse httpResponse)
                    throws IOException, ServletException
            {
                request.setHandled(true);
                httpResponse.setStatus(HttpServletResponse.SC_OK);
                ServletOutputStream output = httpResponse.getOutputStream();
                output.write(data);
                output.write(data);
                handlerLatch.countDown();
            }
        }), null);

        Fields headers = SPDYTestUtils.createHeaders("localhost", connector.getPort(), version, "GET", "/foo");
        final CountDownLatch replyLatch = new CountDownLatch(1);
        final CountDownLatch dataLatch = new CountDownLatch(1);
        session.syn(new SynInfo(headers, true), new StreamFrameListener.Adapter()
        {
            private final AtomicInteger contentBytes = new AtomicInteger();

            @Override
            public void onReply(Stream stream, ReplyInfo replyInfo)
            {
                Assert.assertFalse(replyInfo.isClose());
                Fields replyHeaders = replyInfo.getHeaders();
                assertTrue(replyHeaders.get(HTTPSPDYHeader.STATUS.name(version)).value().contains("200"));
                replyLatch.countDown();
            }

            @Override
            public void onData(Stream stream, DataInfo dataInfo)
            {
                contentBytes.addAndGet(dataInfo.asByteBuffer(true).remaining());
                if (dataInfo.isClose())
                {
                    assertEquals(2 * data.length, contentBytes.get());
                    dataLatch.countDown();
                }
            }
        });
        assertTrue(handlerLatch.await(5, TimeUnit.SECONDS));
        assertTrue(replyLatch.await(5, TimeUnit.SECONDS));
        assertTrue(dataLatch.await(5, TimeUnit.SECONDS));
    }

    @Test
    public void testGETWithOutputStreamFlushedAndClosed() throws Exception
    {
        final String data = "0123456789ABCDEF";
        final CountDownLatch handlerLatch = new CountDownLatch(1);
        Session session = startClient(version, startHTTPServer(version, new AbstractHandler()
        {
            @Override
            public void handle(String target, Request request, HttpServletRequest httpRequest, HttpServletResponse httpResponse)
                    throws IOException, ServletException
            {
                request.setHandled(true);
                httpResponse.setStatus(HttpServletResponse.SC_OK);
                ServletOutputStream output = httpResponse.getOutputStream();
                output.write(data.getBytes("UTF-8"));
                output.flush();
                output.close();
                handlerLatch.countDown();
            }
        }), null);

        Fields headers = SPDYTestUtils.createHeaders("localhost", connector.getPort(), version, "GET", "/foo");
        final CountDownLatch replyLatch = new CountDownLatch(1);
        final CountDownLatch dataLatch = new CountDownLatch(1);
        session.syn(new SynInfo(headers, true), new StreamFrameListener.Adapter()
        {
            private final ByteArrayOutputStream buffer = new ByteArrayOutputStream();

            @Override
            public void onReply(Stream stream, ReplyInfo replyInfo)
            {
                Assert.assertFalse(replyInfo.isClose());
                Fields replyHeaders = replyInfo.getHeaders();
                assertTrue(replyHeaders.get(HTTPSPDYHeader.STATUS.name(version)).value().contains("200"));
                replyLatch.countDown();
            }

            @Override
            public void onData(Stream stream, DataInfo dataInfo)
            {
                ByteBuffer byteBuffer = dataInfo.asByteBuffer(true);
                while (byteBuffer.hasRemaining())
                    buffer.write(byteBuffer.get());
                if (dataInfo.isClose())
                {
                    assertEquals(data, new String(buffer.toByteArray(), Charset.forName("UTF-8")));
                    dataLatch.countDown();
                }
            }
        });
        assertTrue(handlerLatch.await(5, TimeUnit.SECONDS));
        assertTrue(replyLatch.await(5, TimeUnit.SECONDS));
        assertTrue(dataLatch.await(5, TimeUnit.SECONDS));
    }

    @Test
    public void testGETWithResponseResetBuffer() throws Exception
    {
        final String data1 = "0123456789ABCDEF";
        final String data2 = "FEDCBA9876543210";
        final CountDownLatch handlerLatch = new CountDownLatch(1);
        Session session = startClient(version, startHTTPServer(version, new AbstractHandler()
        {
            @Override
            public void handle(String target, Request request, HttpServletRequest httpRequest, HttpServletResponse httpResponse)
                    throws IOException, ServletException
            {
                request.setHandled(true);
                httpResponse.setStatus(HttpServletResponse.SC_OK);
                ServletOutputStream output = httpResponse.getOutputStream();
                // Write some
                output.write(data1.getBytes("UTF-8"));
                // But then change your mind and reset the buffer
                httpResponse.resetBuffer();
                output.write(data2.getBytes("UTF-8"));
                handlerLatch.countDown();
            }
        }), null);

        Fields headers = SPDYTestUtils.createHeaders("localhost", connector.getPort(), version, "GET", "/foo");
        final CountDownLatch replyLatch = new CountDownLatch(1);
        final CountDownLatch dataLatch = new CountDownLatch(1);
        session.syn(new SynInfo(headers, true), new StreamFrameListener.Adapter()
        {
            private final ByteArrayOutputStream buffer = new ByteArrayOutputStream();

            @Override
            public void onReply(Stream stream, ReplyInfo replyInfo)
            {
                Assert.assertFalse(replyInfo.isClose());
                Fields replyHeaders = replyInfo.getHeaders();
                assertTrue(replyHeaders.get(HTTPSPDYHeader.STATUS.name(version)).value().contains("200"));
                replyLatch.countDown();
            }

            @Override
            public void onData(Stream stream, DataInfo dataInfo)
            {
                ByteBuffer byteBuffer = dataInfo.asByteBuffer(true);
                while (byteBuffer.hasRemaining())
                    buffer.write(byteBuffer.get());
                if (dataInfo.isClose())
                {
                    assertEquals(data2, new String(buffer.toByteArray(), Charset.forName("UTF-8")));
                    dataLatch.countDown();
                }
            }
        });
        assertTrue(handlerLatch.await(5, TimeUnit.SECONDS));
        assertTrue(replyLatch.await(5, TimeUnit.SECONDS));
        assertTrue(dataLatch.await(5, TimeUnit.SECONDS));
    }

    @Test
    public void testGETWithRedirect() throws Exception
    {
        final String suffix = "/redirect";
        final CountDownLatch handlerLatch = new CountDownLatch(1);
        Session session = startClient(version, startHTTPServer(version, new AbstractHandler()
        {
            @Override
            public void handle(String target, Request request, HttpServletRequest httpRequest, HttpServletResponse httpResponse)
                    throws IOException, ServletException
            {
                request.setHandled(true);
                String location = httpResponse.encodeRedirectURL(String.format("%s://%s:%d%s",
                        request.getScheme(), request.getLocalAddr(), request.getLocalPort(), target + suffix));
                httpResponse.sendRedirect(location);
                handlerLatch.countDown();
            }
        }), null);

        Fields headers = SPDYTestUtils.createHeaders("localhost", connector.getPort(), version, "GET", "/foo");
        final CountDownLatch replyLatch = new CountDownLatch(1);
        session.syn(new SynInfo(headers, true), new StreamFrameListener.Adapter()
        {
            private final AtomicInteger replies = new AtomicInteger();

            @Override
            public void onReply(Stream stream, ReplyInfo replyInfo)
            {
                assertEquals(1, replies.incrementAndGet());
                assertTrue(replyInfo.isClose());
                Fields replyHeaders = replyInfo.getHeaders();
                assertTrue(replyHeaders.get(HTTPSPDYHeader.STATUS.name(version)).value().contains("302"));
                assertTrue(replyHeaders.get("location").value().endsWith(suffix));
                replyLatch.countDown();
            }
        });
        assertTrue(handlerLatch.await(5, TimeUnit.SECONDS));
        assertTrue(replyLatch.await(5, TimeUnit.SECONDS));
    }

    @Test
    public void testGETWithSendError() throws Exception
    {
        final CountDownLatch handlerLatch = new CountDownLatch(1);
        Session session = startClient(version, startHTTPServer(version, new AbstractHandler()
        {
            @Override
            public void handle(String target, Request request, HttpServletRequest httpRequest, HttpServletResponse httpResponse)
                    throws IOException, ServletException
            {
                request.setHandled(true);
                httpResponse.sendError(HttpServletResponse.SC_NOT_FOUND);
                handlerLatch.countDown();
            }
        }), null);

        Fields headers = SPDYTestUtils.createHeaders("localhost", connector.getPort(), version, "GET", "/foo");
        final CountDownLatch replyLatch = new CountDownLatch(1);
        final CountDownLatch dataLatch = new CountDownLatch(1);
        session.syn(new SynInfo(headers, true), new StreamFrameListener.Adapter()
        {
            private final AtomicInteger replies = new AtomicInteger();

            @Override
            public void onReply(Stream stream, ReplyInfo replyInfo)
            {
                assertEquals(1, replies.incrementAndGet());
                Assert.assertFalse(replyInfo.isClose());
                Fields replyHeaders = replyInfo.getHeaders();
                assertTrue(replyHeaders.get(HTTPSPDYHeader.STATUS.name(version)).value().contains("404"));
                replyLatch.countDown();
            }

            @Override
            public void onData(Stream stream, DataInfo dataInfo)
            {
                if (dataInfo.isClose())
                    dataLatch.countDown();
            }
        });
        assertTrue(handlerLatch.await(5, TimeUnit.SECONDS));
        assertTrue(replyLatch.await(5, TimeUnit.SECONDS));
        assertTrue(dataLatch.await(5, TimeUnit.SECONDS));
    }

    @Test
    public void testGETWithException() throws Exception
    {
        StdErrLog log = StdErrLog.getLogger(HttpChannel.class);
        log.setHideStacks(true);

        Session session = startClient(version, startHTTPServer(version, new AbstractHandler()
        {
            @Override
            public void handle(String target, Request request, HttpServletRequest httpRequest, HttpServletResponse httpResponse)
                    throws IOException, ServletException
            {
                throw new NullPointerException("thrown_explicitly_by_the_test");
            }
        }), null);

        Fields headers = SPDYTestUtils.createHeaders("localhost", connector.getPort(), version, "GET", "/foo");
        final CountDownLatch replyLatch = new CountDownLatch(1);
        final CountDownLatch latch = new CountDownLatch(1);
        session.syn(new SynInfo(headers, true), new StreamFrameListener.Adapter()
        {
            private final AtomicInteger replies = new AtomicInteger();

            @Override
            public void onReply(Stream stream, ReplyInfo replyInfo)
            {
                assertEquals(1, replies.incrementAndGet());
                Fields replyHeaders = replyInfo.getHeaders();
                assertTrue(replyHeaders.get(HTTPSPDYHeader.STATUS.name(version)).value().contains("500"));
                replyLatch.countDown();
                if (replyInfo.isClose())
                    latch.countDown();
            }

            @Override
            public void onData(Stream stream, DataInfo dataInfo)
            {
                if (dataInfo.isClose())
                    latch.countDown();
            }
        });
        assertTrue(replyLatch.await(5, TimeUnit.SECONDS));
        assertTrue(latch.await(5, TimeUnit.SECONDS));

        log.setHideStacks(false);
    }

    @Test
    public void testGETWithSmallResponseContentChunked() throws Exception
    {
        final String pangram1 = "the quick brown fox jumps over the lazy dog";
        final String pangram2 = "qualche vago ione tipo zolfo, bromo, sodio";
        final CountDownLatch handlerLatch = new CountDownLatch(1);
        Session session = startClient(version, startHTTPServer(version, new AbstractHandler()
        {
            @Override
            public void handle(String target, Request request, HttpServletRequest httpRequest, HttpServletResponse httpResponse)
                    throws IOException, ServletException
            {
                request.setHandled(true);
                httpResponse.setHeader("Transfer-Encoding", "chunked");
                ServletOutputStream output = httpResponse.getOutputStream();
                output.write(pangram1.getBytes("UTF-8"));
                httpResponse.setHeader("EXTRA", "X");
                output.flush();
                output.write(pangram2.getBytes("UTF-8"));
                handlerLatch.countDown();
            }
        }), null);

        Fields headers = SPDYTestUtils.createHeaders("localhost", connector.getPort(), version, "GET", "/foo");
        final CountDownLatch replyLatch = new CountDownLatch(1);
        final CountDownLatch dataLatch = new CountDownLatch(2);
        session.syn(new SynInfo(headers, true), new StreamFrameListener.Adapter()
        {
            private final AtomicInteger replyFrames = new AtomicInteger();
            private final AtomicInteger dataFrames = new AtomicInteger();

            @Override
            public void onReply(Stream stream, ReplyInfo replyInfo)
            {
                assertEquals(1, replyFrames.incrementAndGet());
                Assert.assertFalse(replyInfo.isClose());
                Fields replyHeaders = replyInfo.getHeaders();
                assertTrue(replyHeaders.get(HTTPSPDYHeader.STATUS.name(version)).value().contains("200"));
                assertTrue(replyHeaders.get("extra").value().contains("X"));
                replyLatch.countDown();
            }

            @Override
            public void onData(Stream stream, DataInfo dataInfo)
            {
                int count = dataFrames.incrementAndGet();
                if (count == 1)
                {
                    Assert.assertFalse(dataInfo.isClose());
                    assertEquals(pangram1, dataInfo.asString("UTF-8", true));
                }
                else if (count == 2)
                {
                    assertTrue(dataInfo.isClose());
                    assertEquals(pangram2, dataInfo.asString("UTF-8", true));
                }
                dataLatch.countDown();
            }
        });
        assertTrue(handlerLatch.await(5, TimeUnit.SECONDS));
        assertTrue(replyLatch.await(5, TimeUnit.SECONDS));
        assertTrue(dataLatch.await(5, TimeUnit.SECONDS));
    }
    
    @Test
    public void testGETWithMediumContentAsBufferByPassed() throws Exception
    {
        final byte[] data = new byte[2048];
        
        final CountDownLatch handlerLatch = new CountDownLatch(1);
        Session session = startClient(version, startHTTPServer(version, new AbstractHandler()
        {
            @Override
            public void handle(String target, Request request, HttpServletRequest httpRequest, HttpServletResponse httpResponse)
                    throws IOException, ServletException
            {
                request.setHandled(true);
                request.getResponse().getHttpOutput().sendContent(ByteBuffer.wrap(data));
                handlerLatch.countDown();
            }
        }), null);

        Fields headers = SPDYTestUtils.createHeaders("localhost", connector.getPort(), version, "GET", "/foo");
        final CountDownLatch replyLatch = new CountDownLatch(1);
        final CountDownLatch dataLatch = new CountDownLatch(1);
        session.syn(new SynInfo(headers, true), new StreamFrameListener.Adapter()
        {
            private final AtomicInteger replyFrames = new AtomicInteger();
            private final AtomicInteger contentLength = new AtomicInteger();

            @Override
            public void onReply(Stream stream, ReplyInfo replyInfo)
            {
                assertEquals(1, replyFrames.incrementAndGet());
                Assert.assertFalse(replyInfo.isClose());
                Fields replyHeaders = replyInfo.getHeaders();
                assertTrue(replyHeaders.get(HTTPSPDYHeader.STATUS.name(version)).value().contains("200"));
                replyLatch.countDown();
            }

            @Override
            public void onData(Stream stream, DataInfo dataInfo)
            {
                contentLength.addAndGet(dataInfo.asBytes(true).length);
                if (dataInfo.isClose())
                {
<<<<<<< HEAD
                    Assert.assertEquals(data.length, contentLength.get());
=======
                    assertEquals(length, contentLength.get());
>>>>>>> 60828fe8
                    dataLatch.countDown();
                }
            }
        });
        assertTrue(handlerLatch.await(5, TimeUnit.SECONDS));
        assertTrue(replyLatch.await(5, TimeUnit.SECONDS));
        assertTrue(dataLatch.await(5, TimeUnit.SECONDS));
    }

    @Test
    public void testGETWithMultipleMediumContentByPassed() throws Exception
    {
        final byte[] data = new byte[2048];
        Session session = startClient(version, startHTTPServer(version, new AbstractHandler()
        {
            @Override
            public void handle(String target, Request request, HttpServletRequest httpRequest, HttpServletResponse httpResponse)
                    throws IOException, ServletException
            {
                // The sequence of write/flush/write/write below triggers a condition where
                // HttpGenerator._bypass is set to true on the second write(), and the
                // third write causes an infinite spin loop on the third write().
                request.setHandled(true);
                OutputStream output = httpResponse.getOutputStream();
                output.write(data);
                output.flush();
                output.write(data);
                output.write(data);
            }
        }), null);

        Fields headers = SPDYTestUtils.createHeaders("localhost", connector.getPort(), version, "GET", "/foo");
        final CountDownLatch replyLatch = new CountDownLatch(1);
        final CountDownLatch dataLatch = new CountDownLatch(1);
        final AtomicInteger contentLength = new AtomicInteger();
        session.syn(new SynInfo(headers, true), new StreamFrameListener.Adapter()
        {
            @Override
            public void onReply(Stream stream, ReplyInfo replyInfo)
            {
                Assert.assertFalse(replyInfo.isClose());
                Fields replyHeaders = replyInfo.getHeaders();
                assertTrue(replyHeaders.get(HTTPSPDYHeader.STATUS.name(version)).value().contains("200"));
                replyLatch.countDown();
            }

            @Override
            public void onData(Stream stream, DataInfo dataInfo)
            {
                dataInfo.consume(dataInfo.available());
                contentLength.addAndGet(dataInfo.length());
                if (dataInfo.isClose())
                    dataLatch.countDown();
            }
        });
        assertTrue(dataLatch.await(5, TimeUnit.SECONDS));
        assertEquals(3 * data.length, contentLength.get());
    }

    @Test
    public void testPOSTThenSuspendRequestThenReadOneChunkThenComplete() throws Exception
    {
        final byte[] data = new byte[2000];
        final CountDownLatch latch = new CountDownLatch(1);
        Session session = startClient(version, startHTTPServer(version, new AbstractHandler()
        {
            @Override
            public void handle(String target, final Request request, HttpServletRequest httpRequest, HttpServletResponse httpResponse)
                    throws IOException, ServletException
            {
                request.setHandled(true);

                final Continuation continuation = ContinuationSupport.getContinuation(request);
                continuation.suspend();

                new Thread()
                {
                    @Override
                    public void run()
                    {
                        try
                        {
                            readRequestData(request, data.length);
                            continuation.complete();
                            latch.countDown();
                        }
                        catch (IOException x)
                        {
                            x.printStackTrace();
                        }
                    }
                }.start();
            }
        }), null);

        Fields headers = SPDYTestUtils.createHeaders("localhost", connector.getPort(), version, "POST", "/foo");
        final CountDownLatch replyLatch = new CountDownLatch(1);
        Stream stream = session.syn(new SynInfo(5, TimeUnit.SECONDS, headers, false, (byte)0), new StreamFrameListener.Adapter()
        {
            @Override
            public void onReply(Stream stream, ReplyInfo replyInfo)
            {
                Fields replyHeaders = replyInfo.getHeaders();
                assertTrue(replyHeaders.get(HTTPSPDYHeader.STATUS.name(version)).value().contains("200"));
                replyLatch.countDown();
            }
        });
        stream.data(new BytesDataInfo(data, true));

        assertTrue(latch.await(5, TimeUnit.SECONDS));
        assertTrue(replyLatch.await(5, TimeUnit.SECONDS));
    }

    @Test
    public void testPOSTThenSuspendExpire() throws Exception
    {
        final CountDownLatch dispatchedAgainAfterExpire = new CountDownLatch(1);
        Session session = startClient(version, startHTTPServer(version, new AbstractHandler()
        {
            @Override
            public void handle(String target, final Request request, HttpServletRequest httpRequest, HttpServletResponse httpResponse)
                    throws IOException, ServletException
            {
                request.setHandled(true);
                final Continuation continuation = ContinuationSupport.getContinuation(request);
                if (continuation.isInitial())
                {
                    continuation.setTimeout(1000);
                    continuation.suspend();
                }
                else
                {
                    dispatchedAgainAfterExpire.countDown();
                }

            }
        }), null);

        Fields headers = SPDYTestUtils.createHeaders("localhost", connector.getPort(), version, "POST", "/foo");
        final CountDownLatch replyLatch = new CountDownLatch(1);
        session.syn(new SynInfo(5, TimeUnit.SECONDS, headers, true, (byte)0), new StreamFrameListener.Adapter()
        {
            @Override
            public void onReply(Stream stream, ReplyInfo replyInfo)
            {
                Fields replyHeaders = replyInfo.getHeaders();
                assertTrue(replyHeaders.get(HTTPSPDYHeader.STATUS.name(version)).value().contains("200"));
                replyLatch.countDown();
            }
        });

        assertTrue("Not dispatched again after expire", dispatchedAgainAfterExpire.await(5,
                TimeUnit.SECONDS));
        assertTrue("Reply not sent", replyLatch.await(5, TimeUnit.SECONDS));
    }

    @Test
    public void testPOSTThenSuspendExpireWithRequestData() throws Exception
    {
        final byte[] data = new byte[2000];
        final CountDownLatch dispatchedAgainAfterExpire = new CountDownLatch(1);
        Session session = startClient(version, startHTTPServer(version, new AbstractHandler()
        {
            @Override
            public void handle(String target, final Request request, HttpServletRequest httpRequest, HttpServletResponse httpResponse)
                    throws IOException, ServletException
            {
                request.setHandled(true);
                final Continuation continuation = ContinuationSupport.getContinuation(request);
                if (continuation.isInitial())
                {
                    readRequestData(request, data.length);
                    continuation.setTimeout(1000);
                    continuation.suspend();
                }
                else
                {
                    dispatchedAgainAfterExpire.countDown();
                }

            }
        }), null);

        Fields headers = SPDYTestUtils.createHeaders("localhost", connector.getPort(), version, "POST", "/foo");
        final CountDownLatch replyLatch = new CountDownLatch(1);
        Stream stream = session.syn(new SynInfo(5, TimeUnit.SECONDS, headers, false, (byte)0), new StreamFrameListener.Adapter()
        {
            @Override
            public void onReply(Stream stream, ReplyInfo replyInfo)
            {
                Fields replyHeaders = replyInfo.getHeaders();
                assertTrue(replyHeaders.get(HTTPSPDYHeader.STATUS.name(version)).value().contains("200"));
                replyLatch.countDown();
            }
        });
        stream.data(new BytesDataInfo(data, true));

        assertTrue("Not dispatched again after expire", dispatchedAgainAfterExpire.await(5,
                TimeUnit.SECONDS));
        assertTrue("Reply not sent", replyLatch.await(5, TimeUnit.SECONDS));
    }

    private void readRequestData(Request request, int expectedDataLength) throws IOException
    {
        InputStream input = request.getInputStream();
        byte[] buffer = new byte[512];
        int read = 0;
        while (read < expectedDataLength)
            read += input.read(buffer);
    }

    @Test
    public void testPOSTThenSuspendRequestThenReadTwoChunksThenComplete() throws Exception
    {
        final byte[] data = new byte[2000];
        final CountDownLatch latch = new CountDownLatch(1);
        Session session = startClient(version, startHTTPServer(version, new AbstractHandler()
        {
            @Override
            public void handle(String target, final Request request, HttpServletRequest httpRequest, HttpServletResponse httpResponse)
                    throws IOException, ServletException
            {
                request.setHandled(true);

                final Continuation continuation = ContinuationSupport.getContinuation(request);
                continuation.suspend();

                new Thread()
                {
                    @Override
                    public void run()
                    {
                        try
                        {
                            InputStream input = request.getInputStream();
                            byte[] buffer = new byte[512];
                            int read = 0;
                            while (read < 2 * data.length)
                                read += input.read(buffer);
                            continuation.complete();
                            latch.countDown();
                        }
                        catch (IOException x)
                        {
                            x.printStackTrace();
                        }
                    }
                }.start();
            }
        }), null);

        Fields headers = SPDYTestUtils.createHeaders("localhost", connector.getPort(), version, "POST", "/foo");
        final CountDownLatch replyLatch = new CountDownLatch(1);
        Stream stream = session.syn(new SynInfo(5, TimeUnit.SECONDS, headers, false, (byte)0), new StreamFrameListener.Adapter()
        {
            @Override
            public void onReply(Stream stream, ReplyInfo replyInfo)
            {
                Fields replyHeaders = replyInfo.getHeaders();
                assertTrue(replyHeaders.get(HTTPSPDYHeader.STATUS.name(version)).value().contains("200"));
                replyLatch.countDown();
            }
        });
        stream.data(new BytesDataInfo(data, false));
        stream.data(new BytesDataInfo(data, true));

        assertTrue(latch.await(5, TimeUnit.SECONDS));
        assertTrue(replyLatch.await(5, TimeUnit.SECONDS));
    }

    @Test
    public void testPOSTThenSuspendRequestThenResumeThenRespond() throws Exception
    {
        final byte[] data = new byte[1000];
        final CountDownLatch latch = new CountDownLatch(1);
        Session session = startClient(version, startHTTPServer(version, new AbstractHandler()
        {
            @Override
            public void handle(String target, final Request request, HttpServletRequest httpRequest, HttpServletResponse httpResponse)
                    throws IOException, ServletException
            {
                request.setHandled(true);

                final Continuation continuation = ContinuationSupport.getContinuation(request);

                if (continuation.isInitial())
                {
                    InputStream input = request.getInputStream();
                    byte[] buffer = new byte[256];
                    int read = 0;
                    while (read < data.length)
                        read += input.read(buffer);
                    continuation.suspend();
                    new Thread()
                    {
                        @Override
                        public void run()
                        {
                            try
                            {
                                TimeUnit.SECONDS.sleep(1);
                                continuation.resume();
                                latch.countDown();
                            }
                            catch (InterruptedException x)
                            {
                                x.printStackTrace();
                            }
                        }
                    }.start();
                }
                else
                {
                    OutputStream output = httpResponse.getOutputStream();
                    output.write(data);
                }
            }
        }), null);

        Fields headers = SPDYTestUtils.createHeaders("localhost", connector.getPort(), version, "POST", "/foo");
        final CountDownLatch responseLatch = new CountDownLatch(2);
        Stream stream = session.syn(new SynInfo(5, TimeUnit.SECONDS, headers, false, (byte)0), new StreamFrameListener.Adapter()
        {
            @Override
            public void onReply(Stream stream, ReplyInfo replyInfo)
            {
                Fields replyHeaders = replyInfo.getHeaders();
                assertTrue(replyHeaders.get(HTTPSPDYHeader.STATUS.name(version)).value().contains("200"));
                responseLatch.countDown();
            }

            @Override
            public void onData(Stream stream, DataInfo dataInfo)
            {
                if (dataInfo.isClose())
                    responseLatch.countDown();
            }
        });
        stream.data(new BytesDataInfo(data, true));

        assertTrue(latch.await(5, TimeUnit.SECONDS));
        assertTrue(responseLatch.await(5, TimeUnit.SECONDS));
    }

    @Test
    public void testPOSTThenResponseWithoutReadingContent() throws Exception
    {
        final byte[] data = new byte[1000];
        final CountDownLatch latch = new CountDownLatch(1);
        Session session = startClient(version, startHTTPServer(version, new AbstractHandler()
        {
            @Override
            public void handle(String target, final Request request, HttpServletRequest httpRequest, HttpServletResponse httpResponse)
                    throws IOException, ServletException
            {
                request.setHandled(true);
                latch.countDown();
            }
        }), null);

        Fields headers = SPDYTestUtils.createHeaders("localhost", connector.getPort(), version, "POST", "/foo");
        final CountDownLatch responseLatch = new CountDownLatch(1);
        Stream stream = session.syn(new SynInfo(5, TimeUnit.SECONDS, headers, false, (byte)0), new StreamFrameListener.Adapter()
        {
            @Override
            public void onReply(Stream stream, ReplyInfo replyInfo)
            {
                Fields replyHeaders = replyInfo.getHeaders();
                assertTrue(replyHeaders.get(HTTPSPDYHeader.STATUS.name(version)).value().contains("200"));
                responseLatch.countDown();
            }
        });
        stream.data(new BytesDataInfo(data, false));
        stream.data(new BytesDataInfo(5, TimeUnit.SECONDS, data, true));

        assertTrue(latch.await(5, TimeUnit.SECONDS));
        assertTrue(responseLatch.await(5, TimeUnit.SECONDS));
    }

}<|MERGE_RESOLUTION|>--- conflicted
+++ resolved
@@ -1030,11 +1030,7 @@
                 contentLength.addAndGet(dataInfo.asBytes(true).length);
                 if (dataInfo.isClose())
                 {
-<<<<<<< HEAD
                     Assert.assertEquals(data.length, contentLength.get());
-=======
-                    assertEquals(length, contentLength.get());
->>>>>>> 60828fe8
                     dataLatch.countDown();
                 }
             }
