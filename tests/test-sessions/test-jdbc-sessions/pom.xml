<?xml version="1.0" encoding="UTF-8"?>
<!-- 
// ========================================================================
// Copyright (c) Webtide LLC
// 
// All rights reserved. This program and the accompanying materials
// are made available under the terms of the Eclipse Public License v1.0
// and Apache License v2.0 which accompanies this distribution.
//
// The Eclipse Public License is available at 
// http://www.eclipse.org/legal/epl-v10.html
//
// The Apache License v2.0 is available at
// http://www.apache.org/licenses/LICENSE-2.0.txt
//
// You may elect to redistribute this code under either of these licenses. 
// ========================================================================
 -->
<project xmlns="http://maven.apache.org/POM/4.0.0" xmlns:xsi="http://www.w3.org/2001/XMLSchema-instance" xsi:schemaLocation="http://maven.apache.org/POM/4.0.0 http://maven.apache.org/maven-v4_0_0.xsd">
  <modelVersion>4.0.0</modelVersion>
  <parent>
    <groupId>org.eclipse.jetty.tests</groupId>
    <artifactId>test-sessions-parent</artifactId>
<<<<<<< HEAD
    <version>7.6.0-SNAPSHOT</version>
=======
    <version>7.5.5-SNAPSHOT</version>
>>>>>>> cb778530
  </parent>
  <artifactId>test-jdbc-sessions</artifactId>
  <name>Jetty Tests :: Sessions :: JDBC</name>
  <build>
    <plugins>
      <plugin>
        <artifactId>maven-compiler-plugin</artifactId>
        <configuration>
          <source>1.5</source>
          <target>1.5</target>
        </configuration>
      </plugin>
      <plugin>
        <groupId>org.apache.maven.plugins</groupId>
        <artifactId>maven-deploy-plugin</artifactId>
        <configuration>
          <!-- DO NOT DEPLOY (or Release) -->
          <skip>true</skip>
        </configuration>
      </plugin>
    </plugins>
  </build>
  <dependencies>
       <dependency>
            <groupId>org.eclipse.jetty</groupId>
            <artifactId>jetty-server</artifactId>
            <version>${project.version}</version>
        </dependency>
        <dependency>
            <groupId>org.eclipse.jetty</groupId>
            <artifactId>jetty-webapp</artifactId>
            <version>${project.version}</version>
        </dependency>
        <dependency>
            <groupId>org.eclipse.jetty</groupId>
            <artifactId>jetty-client</artifactId>
            <version>${project.version}</version>
        </dependency>
        <dependency>
            <groupId>org.eclipse.jetty.tests</groupId>
            <artifactId>test-sessions-common</artifactId>
            <version>${project.version}</version>
        </dependency>
        <dependency>
            <groupId>org.apache.derby</groupId>
            <artifactId>derby</artifactId>
            <version>10.4.1.3</version>
            <scope>test</scope>
         </dependency>
         <dependency>
            <groupId>org.apache.derby</groupId>
            <artifactId>derbytools</artifactId>
            <version>10.4.1.3</version>
            <scope>test</scope>
       </dependency>
       <dependency>
            <groupId>junit</groupId>
            <artifactId>junit</artifactId>
            <scope>test</scope>
        </dependency>
  </dependencies>
</project><|MERGE_RESOLUTION|>--- conflicted
+++ resolved
@@ -21,11 +21,7 @@
   <parent>
     <groupId>org.eclipse.jetty.tests</groupId>
     <artifactId>test-sessions-parent</artifactId>
-<<<<<<< HEAD
     <version>7.6.0-SNAPSHOT</version>
-=======
-    <version>7.5.5-SNAPSHOT</version>
->>>>>>> cb778530
   </parent>
   <artifactId>test-jdbc-sessions</artifactId>
   <name>Jetty Tests :: Sessions :: JDBC</name>
