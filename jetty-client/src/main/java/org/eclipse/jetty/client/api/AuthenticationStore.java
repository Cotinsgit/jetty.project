//
// ========================================================================
// Copyright (c) 1995-2020 Mort Bay Consulting Pty Ltd and others.
//
// This program and the accompanying materials are made available under
// the terms of the Eclipse Public License 2.0 which is available at
// https://www.eclipse.org/legal/epl-2.0
//
// This Source Code may also be made available under the following
// Secondary Licenses when the conditions for such availability set
// forth in the Eclipse Public License, v. 2.0 are satisfied:
// the Apache License v2.0 which is available at
// https://www.apache.org/licenses/LICENSE-2.0
//
// SPDX-License-Identifier: EPL-2.0 OR Apache-2.0
// ========================================================================
//

package org.eclipse.jetty.client.api;

import java.net.URI;

/**
 * A store for {@link Authentication}s and {@link Authentication.Result}s.
 */
public interface AuthenticationStore
{
    /**
     * @param authentication the {@link Authentication} to add
     */
    public void addAuthentication(Authentication authentication);

    /**
     * @param authentication the {@link Authentication} to remove
     */
    public void removeAuthentication(Authentication authentication);

    /**
     * Removes all {@link Authentication}s stored
     */
    public void clearAuthentications();

    /**
     * Returns the authentication that matches the given type (for example, "Basic" or "Digest"),
     * the given request URI and the given realm.
     * If no such authentication can be found, returns null.
     *
     * @param type the {@link Authentication} type such as "Basic" or "Digest"
     * @param uri the request URI
     * @param realm the authentication realm
     * @return the authentication that matches the given parameters, or null
     */
    public Authentication findAuthentication(String type, URI uri, String realm);

    /**
     * @param result the {@link Authentication.Result} to add
     */
    public void addAuthenticationResult(Authentication.Result result);

    /**
     * @param result the {@link Authentication.Result} to remove
     */
    public void removeAuthenticationResult(Authentication.Result result);

    /**
     * Removes all authentication results stored
     */
    public void clearAuthenticationResults();

    /**
     * Returns an {@link Authentication.Result} that matches the given URI, or null if no
     * {@link Authentication.Result}s match the given URI.
     *
     * @param uri the request URI
     * @return the {@link Authentication.Result} that matches the given URI, or null
     */
<<<<<<< HEAD
    public Authentication.Result findAuthenticationResult(URI uri);
=======
    Authentication.Result findAuthenticationResult(URI uri);

    /**
     * @return false if there are no stored authentication results, true if there may be some.
     */
    default boolean hasAuthenticationResults()
    {
        return true;
    }
>>>>>>> ad51bc1a
}<|MERGE_RESOLUTION|>--- conflicted
+++ resolved
@@ -74,17 +74,13 @@
      * @param uri the request URI
      * @return the {@link Authentication.Result} that matches the given URI, or null
      */
-<<<<<<< HEAD
     public Authentication.Result findAuthenticationResult(URI uri);
-=======
-    Authentication.Result findAuthenticationResult(URI uri);
 
     /**
      * @return false if there are no stored authentication results, true if there may be some.
      */
-    default boolean hasAuthenticationResults()
+    public default boolean hasAuthenticationResults()
     {
         return true;
     }
->>>>>>> ad51bc1a
 }