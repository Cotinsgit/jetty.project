//
// ========================================================================
// Copyright (c) 1995-2020 Mort Bay Consulting Pty Ltd and others.
//
// This program and the accompanying materials are made available under
// the terms of the Eclipse Public License 2.0 which is available at
// https://www.eclipse.org/legal/epl-2.0
//
// This Source Code may also be made available under the following
// Secondary Licenses when the conditions for such availability set
// forth in the Eclipse Public License, v. 2.0 are satisfied:
// the Apache License v2.0 which is available at
// https://www.apache.org/licenses/LICENSE-2.0
//
// SPDX-License-Identifier: EPL-2.0 OR Apache-2.0
// ========================================================================
//

package org.eclipse.jetty.client;

import java.io.IOException;
import java.util.ArrayDeque;
import java.util.Collection;
import java.util.Queue;
import java.util.concurrent.CompletableFuture;
import java.util.stream.Collectors;

import org.eclipse.jetty.client.api.Connection;
import org.eclipse.jetty.util.Attachable;
import org.eclipse.jetty.util.Callback;
import org.eclipse.jetty.util.Pool;
import org.eclipse.jetty.util.Promise;
import org.eclipse.jetty.util.annotation.ManagedAttribute;
import org.eclipse.jetty.util.annotation.ManagedObject;
import org.eclipse.jetty.util.component.Dumpable;
import org.eclipse.jetty.util.thread.Sweeper;
import org.slf4j.Logger;
import org.slf4j.LoggerFactory;

import static java.util.stream.Collectors.toCollection;

@ManagedObject
public abstract class AbstractConnectionPool implements ConnectionPool, Dumpable, Sweeper.Sweepable
{
    private static final Logger LOG = LoggerFactory.getLogger(AbstractConnectionPool.class);

    private final HttpDestination destination;
    private final Callback requester;
    private final Pool<Connection> pool;

    protected AbstractConnectionPool(HttpDestination destination, int maxConnections, boolean cache, Callback requester)
    {
        this.destination = destination;
        this.requester = requester;
        @SuppressWarnings("unchecked")
        Pool<Connection> pool = destination.getBean(Pool.class);
        if (pool == null)
        {
            pool = new Pool<>(maxConnections, cache ? 1 : 0);
            destination.addBean(pool);
        }
        this.pool = pool;
    }

    @Override
    public CompletableFuture<Void> preCreateConnections(int connectionCount)
    {
        CompletableFuture<?>[] futures = new CompletableFuture[connectionCount];
        for (int i = 0; i < connectionCount; i++)
        {
            futures[i] = tryCreateReturningFuture(pool.getMaxEntries());
        }
        return CompletableFuture.allOf(futures);
    }

    protected int getMaxMultiplex()
    {
        return pool.getMaxMultiplex();
    }

    protected void setMaxMultiplex(int maxMultiplex)
    {
        pool.setMaxMultiplex(maxMultiplex);
    }

    protected int getMaxUsageCount()
    {
        return pool.getMaxUsageCount();
    }

    protected void setMaxUsageCount(int maxUsageCount)
    {
        pool.setMaxUsageCount(maxUsageCount);
    }

    @ManagedAttribute(value = "The number of active connections", readonly = true)
    public int getActiveConnectionCount()
    {
        return pool.getInUseCount();
    }

    @ManagedAttribute(value = "The number of idle connections", readonly = true)
    public int getIdleConnectionCount()
    {
        return pool.getIdleCount();
    }

    @ManagedAttribute(value = "The max number of connections", readonly = true)
    public int getMaxConnectionCount()
    {
        return pool.getMaxEntries();
    }

    @ManagedAttribute(value = "The number of connections", readonly = true)
    public int getConnectionCount()
    {
        return pool.size();
    }

    @ManagedAttribute(value = "The number of pending connections", readonly = true)
    public int getPendingConnectionCount()
    {
        return pool.getReservedCount();
    }

    @Override
    public boolean isEmpty()
    {
        return pool.size() == 0;
    }

    @Override
    public boolean isClosed()
    {
        return pool.isClosed();
    }

    @Override
    public Connection acquire(boolean create)
    {
        Connection connection = activate();
        if (connection == null && create)
        {
            tryCreate(destination.getQueuedRequestCount());
            connection = activate();
        }
        return connection;
    }

    /**
     * <p>Schedules the opening of a new connection.</p>
     * <p>Whether a new connection is scheduled for opening is determined by the {@code maxPending} parameter:
     * if {@code maxPending} is greater than the current number of connections scheduled for opening,
     * then this method returns without scheduling the opening of a new connection;
     * if {@code maxPending} is negative, a new connection is always scheduled for opening.</p>
     *
     * @param maxPending the max desired number of connections scheduled for opening,
     * or a negative number to always trigger the opening of a new connection
     */
    protected void tryCreate(int maxPending)
    {
        tryCreateReturningFuture(maxPending);
    }

    private CompletableFuture<Void> tryCreateReturningFuture(int maxPending)
    {
        if (LOG.isDebugEnabled())
            LOG.debug("tryCreate {}/{} connections {}/{} pending", pool.size(), pool.getMaxEntries(), getPendingConnectionCount(), maxPending);

        Pool<Connection>.Entry entry = pool.reserve(maxPending);
        if (entry == null)
            return CompletableFuture.completedFuture(null);

        if (LOG.isDebugEnabled())
            LOG.debug("newConnection {}/{} connections {}/{} pending", pool.size(), pool.getMaxEntries(), getPendingConnectionCount(), maxPending);

<<<<<<< HEAD
        destination.newConnection(new Promise<>()
=======
        CompletableFuture<Void> future = new CompletableFuture<>();
        destination.newConnection(new Promise<Connection>()
>>>>>>> 25e3f1c1
        {
            @Override
            public void succeeded(Connection connection)
            {
                if (LOG.isDebugEnabled())
                    LOG.debug("Connection {}/{} creation succeeded {}", pool.size(), pool.getMaxEntries(), connection);
                if (!(connection instanceof Attachable))
                {
                    failed(new IllegalArgumentException("Invalid connection object: " + connection));
                    return;
                }
                ((Attachable)connection).setAttachment(entry);
                onCreated(connection);
                entry.enable(connection, false);
                idle(connection, false);
                future.complete(null);
                proceed();
            }

            @Override
            public void failed(Throwable x)
            {
                if (LOG.isDebugEnabled())
                    LOG.debug("Connection " + pool.size() + "/" + pool.getMaxEntries() + " creation failed", x);
                entry.remove();
                future.completeExceptionally(x);
                requester.failed(x);
            }
        });

        return future;
    }

    @Override
    public boolean accept(Connection connection)
    {
        Pool<Connection>.Entry entry = pool.reserve(-1);
        if (entry == null)
            return false;
        adopt(entry, connection);
        return true;
    }

    protected void proceed()
    {
        requester.succeeded();
    }

    protected Connection activate()
    {
        Pool<Connection>.Entry entry = pool.acquire();
        if (LOG.isDebugEnabled())
            LOG.debug("activated '{}'", entry);
        if (entry != null)
        {
            Connection connection = entry.getPooled();
            acquired(connection);
            return connection;
        }
        return null;
    }

    @Override
    public boolean isActive(Connection connection)
    {
        if (!(connection instanceof Attachable))
            throw new IllegalArgumentException("Invalid connection object: " + connection);
        Attachable attachable = (Attachable)connection;
        @SuppressWarnings("unchecked")
        Pool<Connection>.Entry entry = (Pool<Connection>.Entry)attachable.getAttachment();
        if (entry == null)
            return false;
        if (LOG.isDebugEnabled())
            LOG.debug("isActive {}", entry);
        return !entry.isIdle();
    }

    @Override
    public boolean release(Connection connection)
    {
        if (!deactivate(connection))
            return false;
        released(connection);
        return idle(connection, isClosed());
    }

    protected boolean deactivate(Connection connection)
    {
        if (!(connection instanceof Attachable))
            throw new IllegalArgumentException("Invalid connection object: " + connection);
        Attachable attachable = (Attachable)connection;
        @SuppressWarnings("unchecked")
        Pool<Connection>.Entry entry = (Pool<Connection>.Entry)attachable.getAttachment();
        if (entry == null)
            return true;
        if (LOG.isDebugEnabled())
            LOG.debug("releasing {}", entry);
        boolean reusable = pool.release(entry);
        if (!reusable)
        {
            remove(connection);
            return false;
        }
        return true;
    }

    @Override
    public boolean remove(Connection connection)
    {
        return remove(connection, false);
    }

    protected boolean remove(Connection connection, boolean force)
    {
        if (!(connection instanceof Attachable))
            throw new IllegalArgumentException("Invalid connection object: " + connection);
        Attachable attachable = (Attachable)connection;
        @SuppressWarnings("unchecked")
        Pool<Connection>.Entry entry = (Pool<Connection>.Entry)attachable.getAttachment();
        if (entry == null)
            return false;
        attachable.setAttachment(null);
        if (LOG.isDebugEnabled())
            LOG.debug("removing {}", entry);
        boolean removed = pool.remove(entry);
        if (removed || force)
        {
            released(connection);
            removed(connection);
        }
        return removed;
    }

    protected void onCreated(Connection connection)
    {
    }

    protected boolean idle(Connection connection, boolean close)
    {
        return !close;
    }

    protected void acquired(Connection connection)
    {
    }

    protected void released(Connection connection)
    {
    }

    protected void removed(Connection connection)
    {
    }

    Queue<Connection> getIdleConnections()
    {
        return pool.values().stream()
            .filter(Pool.Entry::isIdle)
            .filter(entry -> !entry.isClosed())
            .map(Pool.Entry::getPooled)
            .collect(toCollection(ArrayDeque::new));
    }

    Collection<Connection> getActiveConnections()
    {
        return pool.values().stream()
            .filter(entry -> !entry.isIdle())
            .filter(entry -> !entry.isClosed())
            .map(Pool.Entry::getPooled)
            .collect(Collectors.toList());
    }

    @Override
    public void close()
    {
        pool.close();
    }

    @Override
    public void dump(Appendable out, String indent) throws IOException
    {
        Dumpable.dumpObjects(out, indent, this);
    }

    @Override
    public boolean sweep()
    {
        pool.values().stream().filter(entry -> entry.getPooled() instanceof Sweeper.Sweepable).forEach(entry ->
        {
            Connection connection = entry.getPooled();
            if (((Sweeper.Sweepable)connection).sweep())
            {
                boolean removed = remove(connection);
                LOG.warn("Connection swept: {}{}{} from active connections{}{}",
                    connection,
                    System.lineSeparator(),
                    removed ? "Removed" : "Not removed",
                    System.lineSeparator(),
                    dump());
            }
        });
        return false;
    }

    @Override
    public String toString()
    {
        return String.format("%s@%x[c=%d/%d/%d,a=%d,i=%d]",
            getClass().getSimpleName(),
            hashCode(),
            getPendingConnectionCount(),
            getConnectionCount(),
            getMaxConnectionCount(),
            getActiveConnectionCount(),
            getIdleConnectionCount());
    }
}<|MERGE_RESOLUTION|>--- conflicted
+++ resolved
@@ -165,7 +165,9 @@
     private CompletableFuture<Void> tryCreateReturningFuture(int maxPending)
     {
         if (LOG.isDebugEnabled())
+        {
             LOG.debug("tryCreate {}/{} connections {}/{} pending", pool.size(), pool.getMaxEntries(), getPendingConnectionCount(), maxPending);
+        }
 
         Pool<Connection>.Entry entry = pool.reserve(maxPending);
         if (entry == null)
@@ -174,12 +176,8 @@
         if (LOG.isDebugEnabled())
             LOG.debug("newConnection {}/{} connections {}/{} pending", pool.size(), pool.getMaxEntries(), getPendingConnectionCount(), maxPending);
 
-<<<<<<< HEAD
+        CompletableFuture<Void> future = new CompletableFuture<>();
         destination.newConnection(new Promise<>()
-=======
-        CompletableFuture<Void> future = new CompletableFuture<>();
-        destination.newConnection(new Promise<Connection>()
->>>>>>> 25e3f1c1
         {
             @Override
             public void succeeded(Connection connection)
@@ -216,10 +214,18 @@
     @Override
     public boolean accept(Connection connection)
     {
+        if (!(connection instanceof Attachable))
+            throw new IllegalArgumentException("Invalid connection object: " + connection);
         Pool<Connection>.Entry entry = pool.reserve(-1);
         if (entry == null)
             return false;
-        adopt(entry, connection);
+        if (LOG.isDebugEnabled())
+            LOG.debug("onCreating {} {}", entry, connection);
+        Attachable attachable = (Attachable)connection;
+        attachable.setAttachment(entry);
+        onCreated(connection);
+        entry.enable(connection, false);
+        idle(connection, false);
         return true;
     }
 
